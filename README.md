--- conflicted
+++ resolved
@@ -51,16 +51,10 @@
 
 ### Models
 - Ready-to-use models:
-<<<<<<< HEAD
-  - Conditional MultiNomialLogit, Train, K.; McFadden, D.; Ben-Akiva, M. (1987)
-  - RUMnet, Aouad A.; Désir A. (2022) [1]
-- (WIP) Ready-to-use models to be implemented:
-=======
   - Conditional MultiNomialLogit, Train, K.; McFadden, D.; Ben-Akiva, M. (1987) [[4]](#citation)[[Example]](https://github.com/artefactory/choice-learn-private/blob/main/notebooks/choice_learn_introduction_clogit.ipynb)
   - Latent Class MultiNomialLogit [[Example]](https://github.com/artefactory/choice-learn-private/blob/main/notebooks/latent_class_model.ipynb)
   - RUMnet, Aouad A.; Désir A. (2022) [[1]](#citation)[[Example]](https://github.com/artefactory/choice-learn-private/blob/main/notebooks/rumnet_example.ipynb)
-- Ready-to-use models to be implemented:
->>>>>>> f16897df
+- (WIP) Ready-to-use models to be implemented:
   - Nested MultiNomialLogit
   - [TasteNet](https://arxiv.org/abs/2002.00922)
   - [SHOPPER](https://projecteuclid.org/journals/annals-of-applied-statistics/volume-14/issue-1/SHOPPER--A-probabilistic-model-of-consumer-choice-with-substitutes/10.1214/19-AOAS1265.full)
@@ -157,18 +151,16 @@
 
 ## Citation
 
-<<<<<<< HEAD
 If you consider this package and any of its feature useful for your research, please cite our paper:
 
 (WIP - Paper to come)
 
 ### License
 
-The use of this software is under the MIT (tbc) license, with no limitation of usage, including for commercial applications.
-=======
+The use of this software is under the MIT license, with no limitation of usage, including for commercial applications.
+
 ### Contributors
 ### Special Thanks
->>>>>>> f16897df
 
 ## References
 
