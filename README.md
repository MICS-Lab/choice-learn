--- conflicted
+++ resolved
@@ -43,16 +43,12 @@
 ### Data
 - Generic dataset handling with the ChoiceDataset class
 - Ready-To-Use datasets:
-<<<<<<< HEAD
-  - SwissMetro from Bierlaire et al. (2001)
-  - ModeCanada from Koppelman et al. (1993)
-  - The Train dataset from Ben Akiva et al. (1993) [5]
+  - [SwissMetro](./choice_learn/datasets/data/swissmetro.csv.gz) from Bierlaire et al. (2001) [[2]](#citation)
+  - [ModeCanada](./choice_learn/datasets/data/ModeCanada.csv.gz) from Koppelman et al. (1993) [[3]](#citation)
+  - The Train dataset from Ben Akiva et al. (1993) [5](#citation)
   - The Heating & Electricity datasets from Kenneth Train described [here](https://rdrr.io/cran/mlogit/man/Electricity.html) and [here](https://rdrr.io/cran/mlogit/man/Heating.html)
   - The TaFeng dataset from [Kaggle](https://www.kaggle.com/datasets/chiranjivdas09/ta-feng-grocery-dataset)
-=======
-  - [SwissMetro](./choice_learn/datasets/data/swissmetro.csv.gz) from Bierlaire et al. (2001) [[2]](#citation)
-  - [ModeCanada](./choice_learn/datasets/data/ModeCanada.csv.gz) from Koppelman et al. (1993) [[3]](#citation)
->>>>>>> 6828b819
+  - 
 
 ### Models
 - Ready-to-use models:
@@ -161,7 +157,6 @@
 [2][The Acceptance of Model Innovation: The Case of Swissmetro](https://www.researchgate.net/publication/37456549_The_acceptance_of_modal_innovation_The_case_of_Swissmetro), Bierlaire, M.; Axhausen, K., W.; Abay, G. (2001)\
 [3][Applications and Interpretation of Nested Logit Models of Intercity Mode Choice](https://trid.trb.org/view/385097), Forinash, C., V.; Koppelman, F., S. (1993)\
 [4][The Demand for Local Telephone Service: A Fully Discrete Model of Residential Calling Patterns and Service Choices](https://www.jstor.org/stable/2555538), Train K., E.; McFadden, D., L.; Moshe, B. (1987)\
-
 [5] [Estimation of Travel Choice Models with Randomly Distributed Values of Time](https://ideas.repec.org/p/fth/lavaen/9303.html), Ben-Akiva M; Bolduc D; Bradley M(1993)
 
 ### Code and Repositories
