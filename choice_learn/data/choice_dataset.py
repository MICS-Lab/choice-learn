--- conflicted
+++ resolved
@@ -613,7 +613,6 @@
         """
         return len(self.choices)
 
-<<<<<<< HEAD
     def __str__(self):
         """Retursn short representation of ChoiceDataset.
 
@@ -629,10 +628,7 @@
             self.batch[0][0], self.batch[0][1], self.batch[0][2], self.batch[0][3], self.batch[0][4]
         )
 
-    def get_num_items(self):
-=======
     def get_n_items(self):
->>>>>>> f16897df
         """Method to access the total number of different items.
 
         Returns:
@@ -824,17 +820,13 @@
         else:
             contexts_items_availabilities = None
 
-<<<<<<< HEAD
-        choices = df[choices_column]
+        choices = df[choices_column].to_numpy()
+
         if choice_format == "items_id":
-=======
-        choices = df[choices_column].to_numpy()
-        print("choice", choices)
-        if choice_mode == "items_id":
             if items_id is None:
                 raise ValueError("items_id must be given to use choice_mode 'items_id'")
             items_id = np.array(items_id)
->>>>>>> f16897df
+
             choices = np.squeeze([np.where(items_id == c)[0] for c in choices])
             if choices.shape[0] == 0:
                 raise ValueError("No choice found in the items_id list")
