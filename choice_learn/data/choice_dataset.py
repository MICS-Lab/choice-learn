--- conflicted
+++ resolved
@@ -915,12 +915,7 @@
             contexts_items_availabilities = None
 
         choices = df[choices_column].to_numpy()
-<<<<<<< HEAD
-
         if choice_format == "items_id":
-=======
-        if choice_mode == "items_id":
->>>>>>> 8864d444
             if items_id is None:
                 raise ValueError("items_id must be given to use choice_mode 'items_id'")
             items_id = np.array(items_id)
