--- conflicted
+++ resolved
@@ -221,13 +221,8 @@
             Whether or not to normalize the probabilities computation with an exit choice
             whose utility would be 1, by default True
         """
-<<<<<<< HEAD
-        super().__init__(normalize_non_buy=add_exit_choice, optimizer=optimizer, lr=lr, **kwargs)
+        super().__init__(add_exit_choice=add_exit_choice, optimizer=optimizer, lr=lr, **kwargs)
         self.coefficients = coefficients
-=======
-        super().__init__(add_exit_choice=add_exit_choice, optimizer=optimizer, lr=lr, **kwargs)
-        self.params = parameters
->>>>>>> d5c86106
         self.instantiated = False
 
     def add_coefficients(
@@ -552,348 +547,6 @@
 
         return tf.reduce_sum(items_utilities_by_choice, axis=0)
 
-<<<<<<< HEAD
-=======
-    def instantiate_from_dict(self, n_items):
-        """Instantiation of the model from a dictionnary specification.
-
-        Parameters
-        ----------
-        n_items : int
-            Number of different items in the assortment. Used to create the right number of weights.
-        """
-        spec = ModelSpecification()
-        weight_counter = 0
-        for feature, mode in self.params.items():
-            if mode == "constant":
-                spec.add_shared_coefficient(
-                    feature + f"_w_{weight_counter}", feature, list(range(n_items))
-                )
-            elif mode == "item":
-                spec.add_coefficients(
-                    feature + f"_w_{weight_counter}", feature, list(range(1, n_items))
-                )
-            elif mode == "item-full":
-                spec.add_coefficients(
-                    feature + f"_w_{weight_counter}", feature, list(range(n_items))
-                )
-
-            weight_counter += 1
-        self.params = spec
-        self.instantiate_from_specifications()
-
-    def instantiate(
-        self,
-        n_items,
-        shared_features_names,
-        items_features_names,
-    ):
-        """Instantiate the model from self.params and a dataset.
-
-        Model is thus instantiated at .fit() time.
-
-        Parameters
-        ----------
-        n_items : int
-            Number of different items in the assortment. Used to create the right number of weights.
-        shared_features_names : list of str
-            Names of the shared features in the dataset.
-        items_features_names : list of str
-            Names of the items features in the dataset.
-
-        Raises:
-        -------
-        NotImplementedError
-            When a mode is wrongly precised.
-        """
-        # Possibility to stack weights to be faster ????
-        if shared_features_names is None:
-            shared_features_names = [()]
-        if items_features_names is None:
-            items_features_names = [()]
-        weights = []
-        weights_count = 0
-
-        self._shared_features_names_by_choice = []
-        for feat_tuple in shared_features_names:
-            if feat_tuple is None:
-                feat_tuple = ()
-            tuple_names = []
-            for feat in feat_tuple:
-                if feat in self.params.keys():
-                    if self.params[feat] == "constant":
-                        weight = tf.Variable(
-                            tf.random_normal_initializer(0.0, 0.02, seed=42)(shape=(1, 1)),
-                            name=feat,
-                        )
-                    elif self.params[feat] == "item":
-                        weight = tf.Variable(
-                            tf.random_normal_initializer(0.0, 0.02, seed=42)(
-                                shape=(1, n_items - 1)
-                            ),
-                            name=feat,
-                        )
-                    elif self.params[feat] == "item-full":
-                        weight = tf.Variable(
-                            tf.random_normal_initializer(0.0, 0.02, seed=42)(shape=(1, n_items)),
-                            name=feat,
-                        )
-                    else:
-                        raise NotImplementedError(f"Param {self.params[feat]} not implemented")
-                    weights.append(weight)
-                    tuple_names.append((feat, weights_count))
-                    weights_count += 1
-                else:
-                    logging.info(
-                        f"Feature {feat} is in dataset but has no weight assigned in utility\
-                            computations"
-                    )
-            if len(tuple_names) > 0:
-                self._shared_features_names_by_choice.append(tuple_names)
-
-        self._items_features_by_choice_names = []
-        for feat_tuple in items_features_names:
-            if feat_tuple is None:
-                feat_tuple = ()
-            tuple_names = []
-            for feat in feat_tuple:
-                if feat in self.params.keys():
-                    if self.params[feat] == "constant":
-                        weight = tf.Variable(
-                            tf.random_normal_initializer(0.0, 0.02, seed=42)(shape=(1, 1)),
-                            name=feat,
-                        )
-                    elif self.params[feat] == "item":
-                        weight = tf.Variable(
-                            tf.random_normal_initializer(0.0, 0.02, seed=42)(
-                                shape=(1, n_items - 1)
-                            ),
-                            name=feat,
-                        )
-                    elif self.params[feat] == "item-full":
-                        weight = tf.Variable(
-                            tf.random_normal_initializer(0.0, 0.02, seed=42)(shape=(1, n_items)),
-                            name=feat,
-                        )
-                    else:
-                        for i, s_tuple in enumerate(shared_features_names):
-                            for j, s_feat in enumerate(s_tuple):
-                                if s_feat == self.params[feat]:
-                                    # Get num weights with unique values of this feature
-                                    # Create a dictionary {value: weight}
-                                    # mydict = {}
-                                    # for i, j in enumerate(
-                                    #     np.unique(dataset.sessions_features[i][:, j])
-                                    # ):
-                                    #     mydict[i] = j
-                                    # weight = tf.Variable(
-                                    #     tf.random_normal_initializer(0.0, 0.02, seed=42)(
-                                    #         shape=(1, j + 1)
-                                    #     ),
-                                    #     name=feat,
-                                    # )
-                                    pass
-                        raise NotImplementedError(f"Param {self.params[feat]} not implemented")
-                    weights.append(weight)
-                    tuple_names.append((feat, weights_count))
-                    weights_count += 1
-                else:
-                    logging.info(
-                        f"Feature {feat} is in dataset but has no weight assigned in utility\
-                            computations"
-                    )
-
-            if len(tuple_names) > 0:
-                self._items_features_by_choice_names.append(tuple_names)
-
-        if "intercept" in self.params.keys():
-            if self.params["intercept"] == "constant":
-                weight = tf.Variable(
-                    tf.random_normal_initializer(0.0, 0.02, seed=42)(shape=(1, 1)), name="intercept"
-                )
-            elif self.params["intercept"] == "item":
-                weight = tf.Variable(
-                    tf.random_normal_initializer(0.0, 0.02, seed=42)(shape=(1, n_items - 1)),
-                    name="intercept",
-                )
-            elif self.params["intercept"] == "item-full":
-                weight = tf.Variable(
-                    tf.random_normal_initializer(0.0, 0.02, seed=42)(shape=(1, n_items)),
-                    name="intercept",
-                )
-            else:
-                # Is supposed to be ?
-                raise NotImplementedError(f"Param {self.params['intercept']} not implemented")
-            weights.append(weight)
-        else:
-            logging.info("No Intercept specified... was it forgotten ?")
-
-        if len(weights) > 0:
-            self.instantiated = True
-        else:
-            raise ValueError("No weights instantiated")
-        self.trainable_weights = weights
-        return weights
-
-    def compute_batch_utility(
-        self,
-        shared_features_by_choice,
-        items_features_by_choice,
-        available_items_by_choice,
-        choices,
-    ):
-        """Main method to compute the utility of the model. Selects the right method to compute.
-
-        Parameters
-        ----------
-        shared_features_by_choice : tuple of np.ndarray (choices_features)
-            a batch of shared features
-            Shape must be (n_choices, n_shared_features)
-        items_features_by_choice : tuple of np.ndarray (choices_items_features)
-            a batch of items features
-            Shape must be (n_choices, n_items_features)
-        available_items_by_choice : np.ndarray
-            A batch of items availabilities
-            Shape must be (n_choices, n_items)
-        choices_batch : np.ndarray
-            Choices
-            Shape must be (n_choices, )
-
-        Returns:
-        --------
-        tf.Tensor
-            Computed utilities of shape (n_choices, n_items).
-        """
-        if isinstance(self.params, ModelSpecification):
-            return self.compute_batch_utility_from_specification(
-                shared_features_by_choice=shared_features_by_choice,
-                items_features_by_choice=items_features_by_choice,
-                available_items_by_choice=available_items_by_choice,
-                choices=choices,
-            )
-        return self.compute_batch_utility_from_dict(
-            shared_features_by_choice=shared_features_by_choice,
-            items_features_by_choice=items_features_by_choice,
-            available_items_by_choice=available_items_by_choice,
-            choices=choices,
-        )
-
-    def compute_batch_utility_from_dict(
-        self,
-        shared_features_by_choice,
-        items_features_by_choice,
-        available_items_by_choice,
-        choices,
-    ):
-        """Computes the utility when the model is constructed from a dictionnary object.
-
-        Parameters
-        ----------
-        shared_features_by_choice : tuple of np.ndarray (choices_features)
-            a batch of shared features
-            Shape must be (n_choices, n_shared_features)
-        items_features_by_choice : tuple of np.ndarray (choices_items_features)
-            a batch of items features
-            Shape must be (n_choices, n_items_features)
-        available_items_by_choice : np.ndarray
-            A batch of items availabilities
-            Shape must be (n_choices, n_items)
-        choices_batch : np.ndarray
-            Choices
-            Shape must be (n_choices, )
-
-        verbose : int, optional
-            Parametrization of the logging outputs, by default 0
-
-        Returns:
-        --------
-        tf.Tensor
-            Utilities corresponding of shape (n_choices, n_items)
-        """
-        _ = choices
-
-        items_utility_by_choice = []
-        n_items = available_items_by_choice.shape[1]
-        n_choices = available_items_by_choice.shape[0]
-
-        if not isinstance(shared_features_by_choice, tuple):
-            shared_features_by_choice = (shared_features_by_choice,)
-        if not isinstance(items_features_by_choice, tuple):
-            items_features_by_choice = (items_features_by_choice,)
-
-        # Shared features
-        for i, feat_tuple in enumerate(self._shared_features_names_by_choice):
-            for j, (feat, k) in enumerate(feat_tuple):
-                if feat in self.params.keys():
-                    weight = self.trainable_weights[k]
-                    if self.params[feat] == "constant":
-                        partial_items_utility_by_choice = tf.concat(
-                            [tf.multiply(shared_features_by_choice[i][j], weight)] * n_items,
-                            axis=-1,
-                        )
-                    elif self.params[feat] == "item":
-                        weight = tf.concat([tf.constant([[0.0]]), weight], axis=-1)
-                        partial_items_utility_by_choice = tf.tensordot(
-                            shared_features_by_choice[i][:, j : j + 1], weight, axes=1
-                        )
-                    elif self.params[feat] == "item-full":
-                        partial_items_utility_by_choice = tf.tensordot(
-                            shared_features_by_choice[i][:, j : j + 1], weight, axes=1
-                        )
-                    else:
-                        raise NotImplementedError(f"Param {self.params[feat]} not implemented")
-                    items_utility_by_choice.append(partial_items_utility_by_choice)
-                else:
-                    logging.info(
-                        f"Feature {feat} is in dataset but has no weight assigned in utility \
-                        computations"
-                    )
-
-        # Items features
-        for i, feat_tuple in enumerate(self._items_features_by_choice_names):
-            for j, (feat, k) in enumerate(feat_tuple):
-                if feat in self.params.keys():
-                    weight = self.trainable_weights[k]
-                    if self.params[feat] == "constant":
-                        partial_items_utility_by_choice = tf.multiply(
-                            items_features_by_choice[i][:, :, j], weight
-                        )
-                    elif self.params[feat] == "item":
-                        weight = tf.concat([tf.constant([[0.0]]), weight], axis=-1)
-                        partial_items_utility_by_choice = tf.multiply(
-                            items_features_by_choice[i][:, :, j], weight
-                        )
-                    elif self.params[feat] == "item-full":
-                        partial_items_utility_by_choice = tf.multiply(
-                            items_features_by_choice[i][:, :, j], weight
-                        )
-                    else:
-                        raise NotImplementedError(f"Param {self.params[feat]} not implemented")
-                    items_utility_by_choice.append(partial_items_utility_by_choice)
-                else:
-                    logging.info(
-                        f"Feature {feat} is in dataset but has no weight assigned in utility \
-                        computations"
-                    )
-
-        if "intercept" in self.params.keys():
-            weight = self.trainable_weights[-1]
-            if self.params["intercept"] == "constant":
-                partial_items_utility_by_choice = tf.concat(
-                    [tf.concat([weight] * n_items, axis=0)] * n_choices, axis=0
-                )
-            elif self.params["intercept"] == "item":
-                weight = tf.concat([tf.constant([[0.0]]), weight], axis=-1)
-                partial_items_utility_by_choice = tf.concat([weight] * n_choices, axis=0)
-            elif self.params["intercept"] == "item-full":
-                partial_items_utility_by_choice = tf.concat([weight] * n_choices, axis=0)
-            else:
-                raise NotImplementedError(f"Param {self.params[feat]} not implemented")
-            items_utility_by_choice.append(partial_items_utility_by_choice)
-
-        return tf.reduce_sum(items_utility_by_choice, axis=0)
-
->>>>>>> d5c86106
     def fit(self, choice_dataset, get_report=False, **kwargs):
         """Main fit function to estimate the paramters.
 
@@ -1039,13 +692,8 @@
     def clone(self):
         """Returns a clone of the model."""
         clone = ConditionalMNL(
-<<<<<<< HEAD
             coefficients=self.coefficients,
-            add_exit_choice=self.normalize_non_buy,
-=======
-            parameters=self.params,
             add_exit_choice=self.add_exit_choice,
->>>>>>> d5c86106
             optimizer=self.optimizer_name,
         )
         if hasattr(self, "history"):
