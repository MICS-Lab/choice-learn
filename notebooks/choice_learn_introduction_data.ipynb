{
 "cells": [
  {
   "cell_type": "markdown",
   "metadata": {},
   "source": [
    "# Introduction to choice-learn's data management"
   ]
  },
  {
   "cell_type": "code",
   "execution_count": null,
   "metadata": {},
   "outputs": [],
   "source": [
    "import os\n",
    "import sys\n",
    "\n",
    "sys.path.append(\"../\")"
   ]
  },
  {
   "cell_type": "markdown",
   "metadata": {
    "jp-MarkdownHeadingCollapsed": true
   },
   "source": [
    "## ChoiceDataset - Getting Started !\n",
    "\n",
    "In order to estimate a model using the choice-learn API, you will first need to wrap your dataset within a ChoiceDataset.\n",
    "\n",
    "choice-learn ChoiceDataset aims at being able to handle large datasets, typically by limiting the usage of memory to store several times the same feature.\n",
    "We define two sources of features, the items and the contexts.\n",
    "\n",
    "<ins>**Items**</ins> represent a product, an alternative that can be chosen by the customer at some point.\n",
    "\n",
    "<ins>**Contexts**</ins> represent the contexts surrounding each choice. One context corresponds to one choice and regroups every factor that might be different from one choice to another.\n",
    "\n",
    "\n",
    "From these two concepts, we defines 5 types of data:\n",
    "\n",
    "- **choices:** The main information, indicating which item/alternative has been chosen among all availables\n",
    "- **fixed_items_features:** The items features that never change (e.g. size, color, etc...) over the choices/contexts.\n",
    "  \n",
    "  Size=number of items.\n",
    "- **contexts_features:** It represents all the features that might change from one choice to another and that are **common** to all items (e.g. day of week, customer features, etc...).\n",
    "  \n",
    "  Size=number of choices.\n",
    "- **contexts_items_features:** The features that are function of the item and of the context (e.g. prices change over contexts and are specific to each sold item, etc...).\n",
    "  \n",
    "  Size=number of choices x number of items\n",
    "- **contexts_items_availabilities:** For each context it represents whether each item/alternative is proposed to the customer (1.) or not (0.).\n",
    "  \n",
    "  Size=number of choices.\n",
    "\n",
    "\n",
    "The easiest way to do it is to use a pandas DataFrame, let's see how to do it !"
   ]
  },
  {
   "cell_type": "markdown",
   "metadata": {},
   "source": [
    "## Hands-on: example from a DataFrame with ModeCanada\n",
    "\n",
    "We will use the ModeCanada [1] dataset for this example. It is provided with the choice-learn package and can loaded as follows:"
   ]
  },
  {
   "cell_type": "code",
   "execution_count": null,
   "metadata": {
    "keep_output": true
   },
   "outputs": [
    {
     "data": {
      "text/html": [
       "<div>\n",
       "<style scoped>\n",
       "    .dataframe tbody tr th:only-of-type {\n",
       "        vertical-align: middle;\n",
       "    }\n",
       "\n",
       "    .dataframe tbody tr th {\n",
       "        vertical-align: top;\n",
       "    }\n",
       "\n",
       "    .dataframe thead th {\n",
       "        text-align: right;\n",
       "    }\n",
       "</style>\n",
       "<table border=\"1\" class=\"dataframe\">\n",
       "  <thead>\n",
       "    <tr style=\"text-align: right;\">\n",
       "      <th></th>\n",
       "      <th>case</th>\n",
       "      <th>alt</th>\n",
       "      <th>choice</th>\n",
       "      <th>dist</th>\n",
       "      <th>cost</th>\n",
       "      <th>ivt</th>\n",
       "      <th>ovt</th>\n",
       "      <th>freq</th>\n",
       "      <th>income</th>\n",
       "      <th>urban</th>\n",
       "      <th>noalt</th>\n",
       "    </tr>\n",
       "  </thead>\n",
       "  <tbody>\n",
       "    <tr>\n",
       "      <th>1</th>\n",
       "      <td>1</td>\n",
       "      <td>train</td>\n",
       "      <td>0</td>\n",
       "      <td>83</td>\n",
       "      <td>28.25</td>\n",
       "      <td>50</td>\n",
       "      <td>66</td>\n",
       "      <td>4</td>\n",
       "      <td>45.0</td>\n",
       "      <td>0</td>\n",
       "      <td>2</td>\n",
       "    </tr>\n",
       "    <tr>\n",
       "      <th>2</th>\n",
       "      <td>1</td>\n",
       "      <td>car</td>\n",
       "      <td>1</td>\n",
       "      <td>83</td>\n",
       "      <td>15.77</td>\n",
       "      <td>61</td>\n",
       "      <td>0</td>\n",
       "      <td>0</td>\n",
       "      <td>45.0</td>\n",
       "      <td>0</td>\n",
       "      <td>2</td>\n",
       "    </tr>\n",
       "    <tr>\n",
       "      <th>3</th>\n",
       "      <td>2</td>\n",
       "      <td>train</td>\n",
       "      <td>0</td>\n",
       "      <td>83</td>\n",
       "      <td>28.25</td>\n",
       "      <td>50</td>\n",
       "      <td>66</td>\n",
       "      <td>4</td>\n",
       "      <td>25.0</td>\n",
       "      <td>0</td>\n",
       "      <td>2</td>\n",
       "    </tr>\n",
       "    <tr>\n",
       "      <th>4</th>\n",
       "      <td>2</td>\n",
       "      <td>car</td>\n",
       "      <td>1</td>\n",
       "      <td>83</td>\n",
       "      <td>15.77</td>\n",
       "      <td>61</td>\n",
       "      <td>0</td>\n",
       "      <td>0</td>\n",
       "      <td>25.0</td>\n",
       "      <td>0</td>\n",
       "      <td>2</td>\n",
       "    </tr>\n",
       "    <tr>\n",
       "      <th>5</th>\n",
       "      <td>3</td>\n",
       "      <td>train</td>\n",
       "      <td>0</td>\n",
       "      <td>83</td>\n",
       "      <td>28.25</td>\n",
       "      <td>50</td>\n",
       "      <td>66</td>\n",
       "      <td>4</td>\n",
       "      <td>70.0</td>\n",
       "      <td>0</td>\n",
       "      <td>2</td>\n",
       "    </tr>\n",
       "  </tbody>\n",
       "</table>\n",
       "</div>"
      ],
      "text/plain": [
       "   case    alt  choice  dist   cost  ivt  ovt  freq  income  urban  noalt\n",
       "1     1  train       0    83  28.25   50   66     4    45.0      0      2\n",
       "2     1    car       1    83  15.77   61    0     0    45.0      0      2\n",
       "3     2  train       0    83  28.25   50   66     4    25.0      0      2\n",
       "4     2    car       1    83  15.77   61    0     0    25.0      0      2\n",
       "5     3  train       0    83  28.25   50   66     4    70.0      0      2"
      ]
     },
     "execution_count": null,
     "metadata": {},
     "output_type": "execute_result"
    }
   ],
   "source": [
    "import numpy as np\n",
    "import pandas as pd\n",
    "\n",
    "from choice_learn.data import ChoiceDataset\n",
    "from choice_learn.datasets import load_modecanada\n",
    "\n",
    "canada_transport_df = load_modecanada(as_frame=True)\n",
    "canada_transport_df.head()"
   ]
  },
  {
   "cell_type": "markdown",
   "metadata": {},
   "source": [
    "An extensive description of the dataset can be found [here](https://www.ssc.wisc.edu/~bhansen/econometrics/Koppelman_description.pdf).\n",
    "An extract indicates:\n",
    "\n",
    "\"The dataset was assembled in 1989 by VIA Rail (the Canadian national rail carrier) to estimate the demand for high-speed rail in the Toronto-Montreal corridor. The main information source was a Passenger Review administered to business travelers augmented by information about each trip. The observations consist of a choice between four modes of transportation (train, air, bus, car) with information about the travel mode and about the passenger. The posted dataset has been balanced to only include cases where all four travel modes are recorded. The file contains 11,116 observations on 2779 individuals.  \"\n",
    "\n",
    "Alright !\n",
    "If we go back to our dataframe, we can see the following columns:\n",
    "- case: an ID of the traveler\n",
    "- alt: the alternative concerned by the row\n",
    "- choice: 1 if the alternative was chosen, 0 otherwise\n",
    "- dist: trip distance\n",
    "- cost: trip cost\n",
    "- ivt: travel time in-vehicule (minutes)\n",
    "- ovt: travel time out-vehicule (minutes)\n",
    "- income: housold income of traveler ($)\n",
    "- urban: 1 if origin or destination is a large city\n",
    "- noalt: the number of alternative among which the traveler had to chose\n",
    "- freq: the frequence of the alternative (0 for car)\n",
    "\n",
    "Following our specification, we can see that one case corresponds to one customer thus one choice. In our choice-learn language it corresponds to \"one context\": a set of available alternatives and their features/specificites resulting in one choice.\n",
    "Let's regroup our features:\n",
    "\n",
    "**choices**\n",
    "Easy ! It is the alternative whenever the value is one.\n",
    "\n",
    "**contexts_features**\n",
    "The income, urban and distance (also noalt which is not really a feature) features are the same for all the alternative within a context: they are contexts_features. They are all constant with respect to a case=traveler ID.\n",
    "\n",
    "**contexts_items_features**\n",
    "Ivt, Ovt, cost and freq depends on the alternative and change over the contexts. They are contexts_items_features.\n",
    "\n",
    "**contexts_items_features**\n",
    "It in not directly indicated, however it can be easily deduced. Whenever an alternative is not available, it is not precised for its case. For example for the case=1, our first context, only train and car are given as alternatives, meaning that air and bus were could not be chosen/were not available.\n",
    "\n",
    "Okay, but we are missing fixed_items_features... Indeed there isn't really any in this dataset. Let's create one for the example.\n",
    "We will create is_public, indicating if an alternative is a public_transportation (1) or a private one (0)."
   ]
  },
  {
   "cell_type": "code",
   "execution_count": null,
   "metadata": {},
   "outputs": [],
   "source": [
    "transport_df = canada_transport_df.copy()\n",
    "items = [\"air\", \"bus\", \"car\", \"train\"]\n",
    "\n",
    "# Add \"is_public\" feature for transport modes\n",
    "transport_df[\"is_public\"] = transport_df.apply(lambda row: 0. if row.alt == \"car\" else 1., axis=1)\n",
    "\n",
    "# Just some typing\n",
    "transport_df.income = transport_df.income.astype(\"float32\")\n",
    "\n",
    "# Let's take a look at our new df:\n",
    "transport_df.head()"
   ]
  },
  {
   "cell_type": "markdown",
   "metadata": {},
   "source": [
    "Our feature, is_public is 0 for the car and 1 for all other alternatives, seems fine! We can now create our ChoiceDataset !\\\n",
    "*Note that you do NOT need each type of feature, here the purpose was to give a complete example.*"
   ]
  },
  {
   "cell_type": "markdown",
   "metadata": {},
   "source": [
    "### Creating a ChoiceDataset from this *single* dataframe\n",
    "\n",
    "In order to create the ChoiceDataset from the DataFrame, we need to specify:\n",
    "- the column in which the choice is given\n",
    "- the column where the item is identified \n",
    "- the column where the context is identified\n",
    "- the columns representing the fixed_items_features\n",
    "- the columns representing the contexts_features\n",
    "- the columns representing the contexts_items_features\n",
    "\n",
    "\n",
    "For our Canada Transport example, here is how it should be done:"
   ]
  },
  {
   "cell_type": "code",
   "execution_count": null,
   "metadata": {},
   "outputs": [],
   "source": [
    "dataset = ChoiceDataset.from_single_long_df(\n",
    "    df=transport_df,\n",
    "    choices_column=\"choice\",\n",
    "    items_id_column=\"alt\",\n",
    "    contexts_id_column=\"case\",\n",
    "    fixed_items_features_columns=[\"is_public\"],\n",
    "    contexts_features_columns=[\"income\", \"urban\", \"dist\"],\n",
    "    contexts_items_features_columns=[\"cost\", \"freq\", \"ovt\", \"ivt\"],\n",
    "    choice_format=\"one_zero\")"
   ]
  },
  {
   "cell_type": "markdown",
   "metadata": {},
   "source": [
    "Last argument, \"choice_format\", precises how the choice is encoded in the dataframe. Currently two modes are availble:\n",
    "\n",
    " - *one_zero*:\n",
    "The choice column contains a 0 when the alternative/item is not chosen in the session and a 1 if it is chosen.\n",
    "This is the case here with Canada Transport.\n",
    " - *item_id*:\n",
    "The choice column contains the id of the choice during the session. The id corresponds to the values used in the column 'items_id_column'.\n",
    "In this case of Canada Transport, the dataframe would need to be:\n",
    "\n",
    "| | case | alt | choice | dist | cost | ivt | ovt | freq | \tincome | urban | noalt | \n",
    "|---|---|---|---|---|---|---|---|---|---|---|---|\n",
    "| 1 | 1 | train | car | 83 | 28.25 | 50 | 66 | 4 | 45 | 0 | 2 |\n",
    "| 2 | 1 | car | car | 83 | 15.77 | 61 | 0 | 0 | 45 | 0 | 2 |\n",
    "| 3 | 2 | train | car | 83 | 28.25 | 50 | 66 | 4 | 25 | 0 | 2 |\n",
    "| 4 | 2 | car | car | 83 | 15.77 | 61 | 0 | 0 | 25 | 0 | 2 |\n",
    "| 5 | 3 | train | car | 83 | 28.25 | 50 | 66 | 4 | 70 | 0 | 2 |\n",
    "\n",
    "In the first 5 examples, the chosen transportation is always the car."
   ]
  },
  {
   "cell_type": "markdown",
   "metadata": {},
   "source": [
    "The ChoiceDataset is ready !\n",
    "\n",
    "If your DataFrame is in the wide format, you can use the equivalent method *from_single_wide_df*. An example can be found [here](https://github.com/artefactory/choice-learn-private/blob/main/notebooks/dataset_creation.ipynb) on the SwissMetro dataset: \n",
    "\n",
    "You now have three possibilities to continue discovering the choice-learn package:\n",
<<<<<<< HEAD
    "- You can directly go [here]() to the modelling tutorial if you want to understand how a first simple ConditionMNL would be implementd.\n",
    "- You can go [here]() if your dataset is organized differently to see all the different ways to instantiate a ChoiceDataset. In particular it helps if you DataFrame is in the wide format or if it is splitted into several DataFrames.\n",
=======
    "- You can directly go [here]() to the modelling tutorial if you want to understand how a first simple ConditionMNl would be implementd.\n",
    "- You can go [here]() if your dataset is organized differently to see all the different ways to instantiate a ChoiceDataset. In particular it helps if you data is splitted into several DataFrames or if you have another format of data.\n",
>>>>>>> f16897df
    "- Or you can continue this current tutorial to better understand the ChoiceDataset machinery and everything there is to know about it.\n",
    "\n",
    "Whatever your choice, you can also check [here](#ready-to-use-datasets) the list of open source datasets available directly with the package."
   ]
  },
  {
   "cell_type": "markdown",
   "metadata": {},
   "source": [
    "## Hands-on: example from a NumPy arrays\n",
    "\n",
    "Let's see an example of ChoiceDataset instantiation from numpy arrays.\n",
    "\n",
    "Let's consider three *items* whose *features* are: Size, Weight, price, promotion (simply a boolean to indicate whether it is under promotion).\n",
    "\n",
    "For size and weights, we will store as *fixed items features* as they don't change. For the price and promotion, we will store in the *contexts items features*, since they may change for each context.\n",
    "\n",
    "For the *contexts*, we will consider the customers attributes: Budget and age."
   ]
  },
  {
   "cell_type": "code",
   "execution_count": null,
   "metadata": {},
   "outputs": [],
   "source": [
    "# Choices:\n",
    "# Customer 1 bought item 1\n",
    "# Customer 2 bought item 3\n",
    "# Customer 1 bought item 2\n",
    "\n",
    "choices = [0, 2, 1]\n",
    "\n",
    "fixed_items_features = [\n",
    "    [1, 2], # item 1 [size, weight]\n",
    "    [2, 4], # item 2 [size, weight]\n",
    "    [1.5, 1.5], # item 3 [size, weight]\n",
    "]\n",
    "\n",
    "contexts_features = [\n",
    "    [100, 20], # choice 1, customer 1 [budget, age]\n",
    "    [200, 40], # choice 2, customer 2 [budget, age]\n",
    "    [80, 20], # choice 3, customer 1 [budget, age]\n",
    "]\n",
    "\n",
    "contexts_items_features = [\n",
    "    [\n",
    "        [100, 0], # choice 1, Item 1 [price, promotion]\n",
    "        [140, 0], # choice 1, Item 2 [price, promotion]\n",
    "        [200, 0], # choice 1, Item 2 [price, promotion]\n",
    "    ],\n",
    "    [\n",
    "        [100, 0], # choice 2, Item 1 [price, promotion]\n",
    "        [120, 1], # choice 2, Item 2 [price, promotion]\n",
    "        [200, 0], # choice 2, Item 2 [price, promotion]\n",
    "    ],\n",
    "    [\n",
    "        [100, 0], # choice 3, Item 1 [price, promotion]\n",
    "        [120, 1], # choice 3, Item 2 [price, promotion]\n",
    "        [180, 1], # choice 3, Item 2 [price, promotion]\n",
    "    ],\n",
    "]\n",
    "\n",
    "contexts_items_availabilities = [\n",
    "    [1, 1, 1], # All items available at choice 1\n",
    "    [1, 1, 1], # All items available at choice 2\n",
    "    [0, 1, 1], # Item 1 not available at choice 3\n",
    "]"
   ]
  },
  {
   "cell_type": "markdown",
   "metadata": {},
   "source": [
    "Note that in items_features and contexts_items_features, the features need to be well ordered:\n",
    "- The features are ordered the same for all items\n",
    "- The items are ordered in their index given in choices. This applies in items_features and contexts_items_features\n",
    "\n",
    "\n",
    "**items_features** = [[item1_featureA, item1_featureB, ...], [item2_featureA, item2_featureB, ...], ...]\n",
    "\n",
    "**contexts_items_features** = [[[context1_item1_featureA, ...], [context1_item2_featureA, ...]], [[context2_item1_featureA, ...], [context2_item2_featureA, ...]], ...]\n",
    "\n",
    "**choices** then represent the index of the item: 0 when item1 is chose, 1 when item2, etc..., e.g. [0, 0, 2, 1, ...]"
   ]
  },
  {
   "cell_type": "code",
   "execution_count": null,
   "metadata": {},
   "outputs": [],
   "source": [
    "dataset = ChoiceDataset(\n",
    "    choices=choices,\n",
    "    fixed_items_features=fixed_items_features,\n",
    "    fixed_items_features_names=[\"size\", \"weight\"], # You can precise the names of the features if you want\n",
    "    contexts_features=contexts_features,\n",
    "    contexts_features_names=[\"budget\", \"age\"], # same, not mandatory\n",
    "    contexts_items_features=contexts_items_features,\n",
    "    contexts_items_features_names=[\"price\", \"promotion\"], # same, not mandatory\n",
    "    contexts_items_availabilities=contexts_items_availabilities,\n",
    ")"
   ]
  },
  {
   "cell_type": "code",
   "execution_count": null,
   "metadata": {
    "keep_output": true
   },
   "outputs": [
    {
     "data": {
      "text/plain": [
       "(3, 3, 2)"
      ]
     },
     "execution_count": null,
     "metadata": {},
     "output_type": "execute_result"
    }
   ],
   "source": [
    "dataset.contexts_items_features[0].shape"
   ]
  },
  {
   "cell_type": "markdown",
   "metadata": {},
   "source": [
    "ChoiceDataset is indexed by choice. You can use [] to subset it.\n",
    "It is particularly useful for train/test split:"
   ]
  },
  {
   "cell_type": "code",
   "execution_count": null,
   "metadata": {},
   "outputs": [],
   "source": [
    "print(dataset[0])"
   ]
  },
  {
   "cell_type": "code",
   "execution_count": null,
   "metadata": {
    "keep_output": true
   },
   "outputs": [
    {
     "name": "stdout",
     "output_type": "stream",
     "text": [
      "Some choices never happen in the dataset: {1}\n",
      "Some choices never happen in the dataset: {0, 2}\n",
      "Train Dataset length: 2 Test Dataset lenght: 1\n"
     ]
    }
   ],
   "source": [
    "train_index = [0, 1]\n",
    "test_index = [2]\n",
    "train_dataset = dataset[train_index]\n",
    "test_dataset = dataset[test_index]\n",
    "print(\"Train Dataset length:\", len(train_dataset), \"Test Dataset lenght:\", len(test_dataset))"
   ]
  },
  {
   "cell_type": "markdown",
   "metadata": {},
   "source": [
    "If you want to access the features you can use the .iloc function with choices indexes \n",
    "It returns the features in this order:\n",
    "\n",
    "- items_features (n_items, n_items_features)\n",
    "- contexts_features (n_choices, n_sessions_features)\n",
    "- contexts_items_features (n_choices, n_items, n_sessions_items_features)\n",
    "- contexts_items_availabilities (n_choices, n_items)\n",
    "- choices (n_choices,)\n",
    "\n",
    "As a reminder, we have as many contexts as we have choices in the dataset !"
   ]
  },
  {
   "cell_type": "markdown",
   "metadata": {},
   "source": [
    "| index | feature  | shape  |   \n",
    "|---|---|---|\n",
    "| 0 | items_features | (n_items, n_items_features) |\n",
    "| 1 | contexts_features | (n_choices, n_contexts_features) |\n",
    "| 2 | contexts_items_features | (n_choices, n_items, n_contexts_items_features) |\n",
    "| 3 | context_items_availabilities | (n_choices, n_items) |\n",
    "| 4 | choices | (n_choices,) |"
   ]
  },
  {
   "cell_type": "code",
   "execution_count": null,
   "metadata": {
    "keep_output": true
   },
   "outputs": [
    {
     "name": "stdout",
     "output_type": "stream",
     "text": [
      "Items features: (array([[1. , 2. ],\n",
      "       [2. , 4. ],\n",
      "       [1.5, 1.5]], dtype=float32),)\n",
      "Contexts features: (array([[100,  20],\n",
      "       [200,  40]], dtype=int32),)\n",
      "Contexts Items features: (array([[[100,   0],\n",
      "        [140,   0],\n",
      "        [200,   0]],\n",
      "\n",
      "       [[100,   0],\n",
      "        [120,   1],\n",
      "        [200,   0]]], dtype=int32),)\n",
      "Contexts Items Availabilities features: [[1. 1. 1.]\n",
      " [1. 1. 1.]]\n",
      "Contexts Choices: [0 2]\n"
     ]
    }
   ],
   "source": [
    "contexts_indexes = [0, 1]\n",
    "print(\"Items features:\", train_dataset.batch[contexts_indexes][0])\n",
    "print(\"Contexts features:\", train_dataset.batch[contexts_indexes][1])\n",
    "print(\"Contexts Items features:\", train_dataset.batch[contexts_indexes][2])\n",
    "print(\"Contexts Items Availabilities features:\", train_dataset.batch[contexts_indexes][3])\n",
    "print(\"Contexts Choices:\", train_dataset.batch[contexts_indexes][4])"
   ]
  },
  {
   "cell_type": "markdown",
   "metadata": {},
   "source": [
    "To simplify the iteration over the dataset you can call the .iter_batch method, with the batch_size argument.\n",
    "\n",
    "Note that batch_size=-1 returns the whole dataset"
   ]
  },
  {
   "cell_type": "code",
   "execution_count": null,
   "metadata": {
    "keep_output": true
   },
   "outputs": [
    {
     "name": "stdout",
     "output_type": "stream",
     "text": [
      "0 (array([[1. , 2. ],\n",
      "       [2. , 4. ],\n",
      "       [1.5, 1.5]], dtype=float32), array([[100,  20]], dtype=int32), array([[[100,   0],\n",
      "        [140,   0],\n",
      "        [200,   0]]], dtype=int32), array([[1., 1., 1.]], dtype=float32), array([0], dtype=int32))\n",
      "1 (array([[1. , 2. ],\n",
      "       [2. , 4. ],\n",
      "       [1.5, 1.5]], dtype=float32), array([[200,  40]], dtype=int32), array([[[100,   0],\n",
      "        [120,   1],\n",
      "        [200,   0]]], dtype=int32), array([[1., 1., 1.]], dtype=float32), array([2], dtype=int32))\n",
      "2 (array([[1. , 2. ],\n",
      "       [2. , 4. ],\n",
      "       [1.5, 1.5]], dtype=float32), array([[80, 20]], dtype=int32), array([[[100,   0],\n",
      "        [120,   1],\n",
      "        [180,   1]]], dtype=int32), array([[0., 1., 1.]], dtype=float32), array([1], dtype=int32))\n"
     ]
    }
   ],
   "source": [
    "# All the features are given for each session, in order to compute utility and NegativeLogLikelihood\n",
    "for i, batch in enumerate(dataset.iter_batch(batch_size=1)):\n",
    "    print(i, batch)"
   ]
  },
  {
   "cell_type": "markdown",
   "metadata": {},
   "source": [
    "**Stacking features when building the ChoiceDataset**\n",
    "\n",
    "If you need to keep a clear distinction between different features, you can use stacking in the ChoiceDataset. In this case, you need to provide the additional features arrays indexed the same. It is possible to stack: *items_features*, *contexts_features*, *contexts_items_features*.\n",
    "\n",
    "For example if we have two kind of items_features and we do not want them to be within the same np.ndarray we can as follow:"
   ]
  },
  {
   "cell_type": "code",
   "execution_count": null,
   "metadata": {},
   "outputs": [],
   "source": [
    "items_features_2 = [\n",
    "    [11, 12], # item 1 \n",
    "    [12, 14], # item 2 \n",
    "    [11.5, 11.5], # item 3 \n",
    "]\n",
    "dataset = ChoiceDataset(\n",
    "    # Here items_features specified as a tuple of the two features lists\n",
    "    fixed_items_features=(fixed_items_features, items_features_2),\n",
    "    contexts_features=contexts_features,\n",
    "    contexts_items_features=contexts_items_features,\n",
    "    contexts_items_availabilities=contexts_items_availabilities,\n",
    "    choices=choices,\n",
    ")"
   ]
  },
  {
   "cell_type": "markdown",
   "metadata": {},
   "source": [
    "When indexing or batching your ChoiceDataset, you will now get items_features as a tuple, with elements corresponding to (items_features, items_features_2)"
   ]
  },
  {
   "cell_type": "code",
   "execution_count": null,
   "metadata": {
    "keep_output": true
   },
   "outputs": [
    {
     "data": {
      "text/plain": [
       "((array([[1. , 2. ],\n",
       "         [2. , 4. ],\n",
       "         [1.5, 1.5]], dtype=float32),\n",
       "  array([[11. , 12. ],\n",
       "         [12. , 14. ],\n",
       "         [11.5, 11.5]], dtype=float32)),\n",
       " array([100,  20], dtype=int32),\n",
       " array([[100,   0],\n",
       "        [140,   0],\n",
       "        [200,   0]], dtype=int32),\n",
       " array([1, 1, 1], dtype=object),\n",
       " 0)"
      ]
     },
     "execution_count": null,
     "metadata": {},
     "output_type": "execute_result"
    }
   ],
   "source": [
    "dataset.batch[0]"
   ]
  },
  {
   "cell_type": "markdown",
   "metadata": {},
   "source": [
    "## More Advanced use: the FeatureStorage & RAM optimization"
   ]
  },
  {
   "cell_type": "markdown",
   "metadata": {},
   "source": [
    "## FeaturesStorage, why should I use it ?\n",
    "Regularly, you have features that repeat themselves over several choices. It can happen if you have several times the same customer, if you have store features or if you use OneHot representations... And those are only example.\n",
    "\n",
    "The FeaturesStorage object is designed to help you better handle these cases. It is mainly built to work well with ChoiceDataset, but here is a small introduction on how it works:"
   ]
  },
  {
   "cell_type": "markdown",
   "metadata": {},
   "source": [
    "Let's consider a case where we consider three supermarkets: \n",
    "- supermarket_1 with surface of 100 and 250 average nb of customers\n",
    "- supermarket_2 with surface of 150 and 500 average nb of customers\n",
    "- supermarket_3 with surface of 80 and 100 average nb of customers \n",
    "\n",
    "In each store, we have 4 available products for which we have little information. For the example'sake, let's consider the following utility:\n",
    "$$U(i) = u_i + \\beta_1 \\cdot S_s + \\beta_2 \\cdot C_s$$\n",
    "With $S_s$ the surface of the store and $C_s$ its average number of customers.\n",
    "\n",
    "We want to estimate the base utilities $u_i$ and the two coefficients: $\\beta_1$ and $\\beta_2$.\n",
    "\n",
    "Let's start with creating a ChoiceDataset without the FeaturesStorage:"
   ]
  },
  {
   "cell_type": "code",
   "execution_count": null,
   "metadata": {
    "keep_output": true
   },
   "outputs": [
    {
     "name": "stdout",
     "output_type": "stream",
     "text": [
      "Usual Supermakerket Features Shape: (18, 2)\n"
     ]
    }
   ],
   "source": [
    "# Here are our choices:\n",
    "choices = [0, 1, 2, 0, 2, 1, 1, 0, 2, 1, 2, 0, 2, 0, 1, 2, 1, 0]\n",
    "supermarket_features = [[100, 250], [150, 500], [80, 100]]\n",
    "# Now our store sequence of supermarkets is:\n",
    "supermarkets_sequence = [1, 1, 2, 3, 2, 1, 2, 1, 1, 2, 3, 2, 1, 2, 2, 3, 1, 2]\n",
    "\n",
    "# The usual way to store the features would be to create the contexts_features array that contains\n",
    "# the right features:\n",
    "usual_supermarket_features = np.array([supermarket_features[supermarket_id - 1] for supermarket_id in supermarkets_sequence])\n",
    "print(\"Usual Supermakerket Features Shape:\", usual_supermarket_features.shape)\n",
    "\n",
    "# And now we can create our ChoiceDataset:\n",
    "\n",
    "usual_dataset = ChoiceDataset(choices=choices,\n",
    "                              fixed_items_features=np.eye(3),\n",
    "                              contexts_features=usual_supermarket_features)"
   ]
  },
  {
   "cell_type": "markdown",
   "metadata": {},
   "source": [
    "Now, we have our dataset, we only need to create our ChoiceModel and we are good to go. However, it would also be natural to feel unsatisfied because your dataset is not well optimized. Indeed we have repeated the same information several times having a lot of redundant information.\n",
    "\n",
    "If in our small use-case it does not really matter, if we consider hundreds of stores on several millions - or billions - of choices, it would become... unreasonable!\n",
    "\n",
    "Let's now welcome the FeaturesStorage to help us:"
   ]
  },
  {
   "cell_type": "code",
   "execution_count": null,
   "metadata": {},
   "outputs": [],
   "source": [
    "from choice_learn.data import FeaturesStorage\n",
    "\n",
    "features_dict = {f\"supermarket_{i+1}\": supermarket_features[i] for i in range(3)}\n",
    "storage = FeaturesStorage(values=features_dict, name=\"supermarket_features\")\n",
    "\n",
    "# Let's see how we can use this bad boy:"
   ]
  },
  {
   "cell_type": "markdown",
   "metadata": {},
   "source": [
    "The FeaturesStorage is basically a Python dictionnary with a wrap-up to easily get batches of data.\\\n",
    "You can ask for a sequence of features with .batch. It works with the keys of our dictionnary that can be int, float, str, etc..."
   ]
  },
  {
   "cell_type": "code",
   "execution_count": null,
   "metadata": {
    "keep_output": true
   },
   "outputs": [
    {
     "name": "stdout",
     "output_type": "stream",
     "text": [
      "Retrieving features of first supermarket:\n",
      "[100 250]\n",
      "Retrieving a batch of features:\n",
      "[[100 250]\n",
      " [150 500]\n",
      " [100 250]]\n"
     ]
    }
   ],
   "source": [
    "print(\"Retrieving features of first supermarket:\")\n",
    "print(storage.batch[\"supermarket_1\"])\n",
    "print(\"Retrieving a batch of features:\")\n",
    "print(storage.batch[[\"supermarket_1\", \"supermarket_2\", \"supermarket_1\"]])"
   ]
  },
  {
   "cell_type": "markdown",
   "metadata": {},
   "source": [
    "The FeaturesStorage is handy for its transparent use with ChoiceDataset. For it to work well you need:\n",
    "- to specify a FeaturesStorage name\n",
    "- to match FeaturesStorage ids with the sequence\n",
    "\n",
    "In our case we call our FeaturesStorage \"supermarket_features\", the ids are now strings, let's maker the sequence match:"
   ]
  },
  {
   "cell_type": "code",
   "execution_count": null,
   "metadata": {},
   "outputs": [],
   "source": [
    "str_supermarkets_sequence = [[f\"supermarket_{i}\"] for i in supermarkets_sequence]"
   ]
  },
  {
   "cell_type": "markdown",
   "metadata": {},
   "source": [
    "And now we can create our ChoiceDataset:"
   ]
  },
  {
   "cell_type": "code",
   "execution_count": null,
   "metadata": {},
   "outputs": [],
   "source": [
    "storage_dataset = ChoiceDataset(choices=choices,\n",
    "                                contexts_features=str_supermarkets_sequence,\n",
    "                                contexts_features_names=[\"supermarket_features\"],\n",
    "                                fixed_items_features=np.eye(3),\n",
    "                                features_by_ids=[storage],\n",
    ")"
   ]
  },
  {
   "cell_type": "markdown",
   "metadata": {},
   "source": [
    "If you have paid attention, we have specified the FeaturesStorage in the features_by_ids argument and we HAVE TO match the contexts_features_names column with the name of the Features Storage.\\\n",
    "When calling for a batch of data, the ChoiceDataset will look into the FeaturesStorage call \"supermarket_features\" to match the values in contexts_features with the ones store in it."
   ]
  },
  {
   "cell_type": "code",
   "execution_count": null,
   "metadata": {
    "keep_output": true
   },
   "outputs": [
    {
     "name": "stdout",
     "output_type": "stream",
     "text": [
      "Batch Fixed Items Features: [[1. 0. 0.]\n",
      " [0. 1. 0.]\n",
      " [0. 0. 1.]]\n",
      "Batch Contexts Features: [100 250]\n",
      "Batch Choice: 0\n",
      "%-------------------------%\n",
      "Batch Fixed Items Features: [[1. 0. 0.]\n",
      " [0. 1. 0.]\n",
      " [0. 0. 1.]]\n",
      "Batch Contexts Features: [[100 250]\n",
      " [150 500]\n",
      " [ 80 100]]\n",
      "Batch Choice: [1 2 0]\n",
      "%-------------------------%\n",
      "Batch Fixed Items Features: [[1. 0. 0.]\n",
      " [0. 1. 0.]\n",
      " [0. 0. 1.]]\n",
      "Batch Contexts Features: [[100 250]\n",
      " [100 250]\n",
      " [100 250]]\n",
      "Batch Choice: [0 1 1]\n"
     ]
    }
   ],
   "source": [
    "batch = storage_dataset.batch[0]\n",
    "print(\"Batch Fixed Items Features:\", batch[0])\n",
    "print(\"Batch Contexts Features:\", batch[1])\n",
    "print(\"Batch Choice:\", batch[4])\n",
    "print(\"%-------------------------%\")\n",
    "batch = storage_dataset.batch[[1, 2, 3]]\n",
    "print(\"Batch Fixed Items Features:\", batch[0])\n",
    "print(\"Batch Contexts Features:\", batch[1])\n",
    "print(\"Batch Choice:\", batch[4])\n",
    "print(\"%-------------------------%\")\n",
    "batch = storage_dataset.batch[[0, 1, 5]]\n",
    "print(\"Batch Fixed Items Features:\", batch[0])\n",
    "print(\"Batch Contexts Features:\", batch[1])\n",
    "print(\"Batch Choice:\", batch[4])"
   ]
  },
  {
   "cell_type": "markdown",
   "metadata": {},
   "source": [
    "Everything is mapped as needed. And the great thing is that you can easily mix ''classical'' features with FeaturesStorages.\\\n",
    "Let's add a 'is_week_end' feature to our problem that will also be stored as a contexts_features."
   ]
  },
  {
   "cell_type": "code",
   "execution_count": null,
   "metadata": {
    "keep_output": true
   },
   "outputs": [
    {
     "data": {
      "text/html": [
       "<div>\n",
       "<style scoped>\n",
       "    .dataframe tbody tr th:only-of-type {\n",
       "        vertical-align: middle;\n",
       "    }\n",
       "\n",
       "    .dataframe tbody tr th {\n",
       "        vertical-align: top;\n",
       "    }\n",
       "\n",
       "    .dataframe thead th {\n",
       "        text-align: right;\n",
       "    }\n",
       "</style>\n",
       "<table border=\"1\" class=\"dataframe\">\n",
       "  <thead>\n",
       "    <tr style=\"text-align: right;\">\n",
       "      <th></th>\n",
       "      <th>supermarket_features</th>\n",
       "      <th>is_week_end</th>\n",
       "    </tr>\n",
       "  </thead>\n",
       "  <tbody>\n",
       "    <tr>\n",
       "      <th>0</th>\n",
       "      <td>supermarket_1</td>\n",
       "      <td>0</td>\n",
       "    </tr>\n",
       "    <tr>\n",
       "      <th>1</th>\n",
       "      <td>supermarket_1</td>\n",
       "      <td>0</td>\n",
       "    </tr>\n",
       "    <tr>\n",
       "      <th>2</th>\n",
       "      <td>supermarket_2</td>\n",
       "      <td>0</td>\n",
       "    </tr>\n",
       "    <tr>\n",
       "      <th>3</th>\n",
       "      <td>supermarket_3</td>\n",
       "      <td>1</td>\n",
       "    </tr>\n",
       "    <tr>\n",
       "      <th>4</th>\n",
       "      <td>supermarket_2</td>\n",
       "      <td>1</td>\n",
       "    </tr>\n",
       "  </tbody>\n",
       "</table>\n",
       "</div>"
      ],
      "text/plain": [
       "  supermarket_features  is_week_end\n",
       "0        supermarket_1            0\n",
       "1        supermarket_1            0\n",
       "2        supermarket_2            0\n",
       "3        supermarket_3            1\n",
       "4        supermarket_2            1"
      ]
     },
     "execution_count": null,
     "metadata": {},
     "output_type": "execute_result"
    }
   ],
   "source": [
    "contexts_features = pd.DataFrame({\"supermarket_features\": np.array(str_supermarkets_sequence).squeeze(),\n",
    "\"is_week_end\": [0, 0, 0, 1, 1, 0, 1, 0, 1, 1, 1, 1, 0, 0, 1, 0, 0, 0]})\n",
    "contexts_features.head()"
   ]
  },
  {
   "cell_type": "code",
   "execution_count": null,
   "metadata": {},
   "outputs": [],
   "source": [
    "# Creation of the ChoiceDataset\n",
    "storage_dataset = ChoiceDataset(choices=choices,\n",
    "                                contexts_features=contexts_features,\n",
    "                                fixed_items_features=np.eye(3),\n",
    "                                features_by_ids=[storage],\n",
    ")"
   ]
  },
  {
   "cell_type": "code",
   "execution_count": null,
   "metadata": {
    "keep_output": true
   },
   "outputs": [
    {
     "name": "stdout",
     "output_type": "stream",
     "text": [
      "Batch Fixed Items Features: [[1. 0. 0.]\n",
      " [0. 1. 0.]\n",
      " [0. 0. 1.]]\n",
      "Batch Contexts Features: [[100 250   0]\n",
      " [150 500   0]\n",
      " [ 80 100   1]]\n",
      "Batch Choice: [1 2 0]\n"
     ]
    }
   ],
   "source": [
    "# And now it's ready\n",
    "batch = storage_dataset.batch[[1, 2, 3]]\n",
    "print(\"Batch Fixed Items Features:\", batch[0])\n",
    "print(\"Batch Contexts Features:\", batch[1])\n",
    "print(\"Batch Choice:\", batch[4])"
   ]
  },
  {
   "cell_type": "markdown",
   "metadata": {},
   "source": [
    "### Specific sub-example: the OneHot Storage\n",
    "A recurring usecase is the use of **OneHot** representation of features. The OneHotStorage is built specifically for one-hot encoded features and further improves memory consumption. The storage is to be used the same way as FeaturesStorage, but behind will only keep the index of the one of each element and will consitute the one-hot vector only when needed."
   ]
  },
  {
   "cell_type": "code",
   "execution_count": null,
   "metadata": {},
   "outputs": [],
   "source": [
    "from choice_learn.data import OneHotStorage"
   ]
  },
  {
   "cell_type": "code",
   "execution_count": null,
   "metadata": {
    "keep_output": true
   },
   "outputs": [
    {
     "name": "stdout",
     "output_type": "stream",
     "text": [
      "RAM storage of the OneHotStore: {'a': 0, 'b': 1, 'c': 2}\n",
      "One-hot vector batch: storage.batch['a'] [1 0 0]\n",
      "One-hot vector batch: storage.batch[['a', 'b', 'c', 'c', 'b', 'a']]\n",
      "[[1 0 0]\n",
      " [0 1 0]\n",
      " [0 0 1]\n",
      " [0 0 1]\n",
      " [0 1 0]\n",
      " [1 0 0]]\n"
     ]
    }
   ],
   "source": [
    "storage = OneHotStorage(ids=[\"a\", \"b\", \"c\"])\n",
    "\n",
    "print(\"RAM storage of the OneHotStore:\", storage.storage)\n",
    "# When indexing with .batch, we can access the one-hot encoding of the element using its id\n",
    "print(\"One-hot vector batch: storage.batch['a']\", storage.batch[\"a\"])\n",
    "print(\"One-hot vector batch: storage.batch[['a', 'b', 'c', 'c', 'b', 'a']]\")\n",
    "print(storage.batch[[\"a\", \"b\", \"c\", \"c\", \"b\", \"a\"]])"
   ]
  },
  {
   "cell_type": "markdown",
   "metadata": {},
   "source": [
    "**Note that:**\n",
    "- we use strings as ids for the example, however we recommend to use integers.\n",
    "- FeaturesStorage can be instantiated from dict, np.ndarray, list, pandas.DataFrame, etc...\n",
    "- More in-depth examples and explanations can be found [here](./features_byID_example.ipynb)"
   ]
  },
  {
   "cell_type": "markdown",
   "metadata": {},
   "source": [
    "## Ready-to-use datasets\n",
    "A few well-known open source datasets are directly integrated and the package and can be downloaded in one line:\n",
    "- SwissMetro from Bierlaire et al (2001) [2]\n",
    "- ModeCanada from Koppleman et al. (1993) [1]\n",
    "\n",
    "If you feel like another open-source dataset should be included, reach out !"
   ]
  },
  {
   "cell_type": "code",
   "execution_count": null,
   "metadata": {},
   "outputs": [],
   "source": [
    "from choice_learn.datasets import load_swissmetro, load_modecanada\n",
    "\n",
    "canada_choice_dataset = load_modecanada()\n",
    "swissmetro_choice_dataset = load_swissmetro()"
   ]
  },
  {
   "cell_type": "markdown",
   "metadata": {},
   "source": [
    "The datasets can also be downloaded as dataframes:"
   ]
  },
  {
   "cell_type": "code",
   "execution_count": null,
   "metadata": {
    "keep_output": true
   },
   "outputs": [
    {
     "data": {
      "text/html": [
       "<div>\n",
       "<style scoped>\n",
       "    .dataframe tbody tr th:only-of-type {\n",
       "        vertical-align: middle;\n",
       "    }\n",
       "\n",
       "    .dataframe tbody tr th {\n",
       "        vertical-align: top;\n",
       "    }\n",
       "\n",
       "    .dataframe thead th {\n",
       "        text-align: right;\n",
       "    }\n",
       "</style>\n",
       "<table border=\"1\" class=\"dataframe\">\n",
       "  <thead>\n",
       "    <tr style=\"text-align: right;\">\n",
       "      <th></th>\n",
       "      <th>GROUP</th>\n",
       "      <th>SURVEY</th>\n",
       "      <th>SP</th>\n",
       "      <th>ID</th>\n",
       "      <th>PURPOSE</th>\n",
       "      <th>FIRST</th>\n",
       "      <th>TICKET</th>\n",
       "      <th>WHO</th>\n",
       "      <th>LUGGAGE</th>\n",
       "      <th>AGE</th>\n",
       "      <th>...</th>\n",
       "      <th>TRAIN_CO</th>\n",
       "      <th>TRAIN_HE</th>\n",
       "      <th>SM_TT</th>\n",
       "      <th>SM_CO</th>\n",
       "      <th>SM_HE</th>\n",
       "      <th>SM_SEATS</th>\n",
       "      <th>CAR_TT</th>\n",
       "      <th>CAR_CO</th>\n",
       "      <th>CHOICE</th>\n",
       "      <th>CAR_HE</th>\n",
       "    </tr>\n",
       "  </thead>\n",
       "  <tbody>\n",
       "    <tr>\n",
       "      <th>0</th>\n",
       "      <td>2.0</td>\n",
       "      <td>0.0</td>\n",
       "      <td>1.0</td>\n",
       "      <td>1.0</td>\n",
       "      <td>1.0</td>\n",
       "      <td>0.0</td>\n",
       "      <td>1.0</td>\n",
       "      <td>1.0</td>\n",
       "      <td>0.0</td>\n",
       "      <td>3.0</td>\n",
       "      <td>...</td>\n",
       "      <td>48.0</td>\n",
       "      <td>120.0</td>\n",
       "      <td>63.0</td>\n",
       "      <td>52.0</td>\n",
       "      <td>20.0</td>\n",
       "      <td>0.0</td>\n",
       "      <td>117.0</td>\n",
       "      <td>65.0</td>\n",
       "      <td>2.0</td>\n",
       "      <td>0.0</td>\n",
       "    </tr>\n",
       "    <tr>\n",
       "      <th>1</th>\n",
       "      <td>2.0</td>\n",
       "      <td>0.0</td>\n",
       "      <td>1.0</td>\n",
       "      <td>1.0</td>\n",
       "      <td>1.0</td>\n",
       "      <td>0.0</td>\n",
       "      <td>1.0</td>\n",
       "      <td>1.0</td>\n",
       "      <td>0.0</td>\n",
       "      <td>3.0</td>\n",
       "      <td>...</td>\n",
       "      <td>48.0</td>\n",
       "      <td>30.0</td>\n",
       "      <td>60.0</td>\n",
       "      <td>49.0</td>\n",
       "      <td>10.0</td>\n",
       "      <td>0.0</td>\n",
       "      <td>117.0</td>\n",
       "      <td>84.0</td>\n",
       "      <td>2.0</td>\n",
       "      <td>0.0</td>\n",
       "    </tr>\n",
       "    <tr>\n",
       "      <th>2</th>\n",
       "      <td>2.0</td>\n",
       "      <td>0.0</td>\n",
       "      <td>1.0</td>\n",
       "      <td>1.0</td>\n",
       "      <td>1.0</td>\n",
       "      <td>0.0</td>\n",
       "      <td>1.0</td>\n",
       "      <td>1.0</td>\n",
       "      <td>0.0</td>\n",
       "      <td>3.0</td>\n",
       "      <td>...</td>\n",
       "      <td>48.0</td>\n",
       "      <td>60.0</td>\n",
       "      <td>67.0</td>\n",
       "      <td>58.0</td>\n",
       "      <td>30.0</td>\n",
       "      <td>0.0</td>\n",
       "      <td>117.0</td>\n",
       "      <td>52.0</td>\n",
       "      <td>2.0</td>\n",
       "      <td>0.0</td>\n",
       "    </tr>\n",
       "    <tr>\n",
       "      <th>3</th>\n",
       "      <td>2.0</td>\n",
       "      <td>0.0</td>\n",
       "      <td>1.0</td>\n",
       "      <td>1.0</td>\n",
       "      <td>1.0</td>\n",
       "      <td>0.0</td>\n",
       "      <td>1.0</td>\n",
       "      <td>1.0</td>\n",
       "      <td>0.0</td>\n",
       "      <td>3.0</td>\n",
       "      <td>...</td>\n",
       "      <td>40.0</td>\n",
       "      <td>30.0</td>\n",
       "      <td>63.0</td>\n",
       "      <td>52.0</td>\n",
       "      <td>20.0</td>\n",
       "      <td>0.0</td>\n",
       "      <td>72.0</td>\n",
       "      <td>52.0</td>\n",
       "      <td>2.0</td>\n",
       "      <td>0.0</td>\n",
       "    </tr>\n",
       "    <tr>\n",
       "      <th>4</th>\n",
       "      <td>2.0</td>\n",
       "      <td>0.0</td>\n",
       "      <td>1.0</td>\n",
       "      <td>1.0</td>\n",
       "      <td>1.0</td>\n",
       "      <td>0.0</td>\n",
       "      <td>1.0</td>\n",
       "      <td>1.0</td>\n",
       "      <td>0.0</td>\n",
       "      <td>3.0</td>\n",
       "      <td>...</td>\n",
       "      <td>36.0</td>\n",
       "      <td>60.0</td>\n",
       "      <td>63.0</td>\n",
       "      <td>42.0</td>\n",
       "      <td>20.0</td>\n",
       "      <td>0.0</td>\n",
       "      <td>90.0</td>\n",
       "      <td>84.0</td>\n",
       "      <td>2.0</td>\n",
       "      <td>0.0</td>\n",
       "    </tr>\n",
       "  </tbody>\n",
       "</table>\n",
       "<p>5 rows × 29 columns</p>\n",
       "</div>"
      ],
      "text/plain": [
       "   GROUP  SURVEY   SP   ID  PURPOSE  FIRST  TICKET  WHO  LUGGAGE  AGE  ...  \\\n",
       "0    2.0     0.0  1.0  1.0      1.0    0.0     1.0  1.0      0.0  3.0  ...   \n",
       "1    2.0     0.0  1.0  1.0      1.0    0.0     1.0  1.0      0.0  3.0  ...   \n",
       "2    2.0     0.0  1.0  1.0      1.0    0.0     1.0  1.0      0.0  3.0  ...   \n",
       "3    2.0     0.0  1.0  1.0      1.0    0.0     1.0  1.0      0.0  3.0  ...   \n",
       "4    2.0     0.0  1.0  1.0      1.0    0.0     1.0  1.0      0.0  3.0  ...   \n",
       "\n",
       "   TRAIN_CO  TRAIN_HE  SM_TT  SM_CO  SM_HE  SM_SEATS  CAR_TT  CAR_CO  CHOICE  \\\n",
       "0      48.0     120.0   63.0   52.0   20.0       0.0   117.0    65.0     2.0   \n",
       "1      48.0      30.0   60.0   49.0   10.0       0.0   117.0    84.0     2.0   \n",
       "2      48.0      60.0   67.0   58.0   30.0       0.0   117.0    52.0     2.0   \n",
       "3      40.0      30.0   63.0   52.0   20.0       0.0    72.0    52.0     2.0   \n",
       "4      36.0      60.0   63.0   42.0   20.0       0.0    90.0    84.0     2.0   \n",
       "\n",
       "   CAR_HE  \n",
       "0     0.0  \n",
       "1     0.0  \n",
       "2     0.0  \n",
       "3     0.0  \n",
       "4     0.0  \n",
       "\n",
       "[5 rows x 29 columns]"
      ]
     },
     "execution_count": null,
     "metadata": {},
     "output_type": "execute_result"
    }
   ],
   "source": [
    "swissmetro_df = load_swissmetro(as_frame=True)\n",
    "swissmetro_df.head()"
   ]
  },
  {
   "cell_type": "markdown",
   "metadata": {},
   "source": [
    "### References\n",
    "[1] Koppelman et al. (1993), *Application and Interpretation of Nested Logit Models of Intercity Mode Choice*\\\n",
    "[2] Bierlaire, M., Axhausen, K. and Abay, G. (2001), *The Acceptance of Modal Innovation: The Case of SwissMetro*"
   ]
  }
 ],
 "metadata": {
  "kernelspec": {
   "display_name": "Python 3 (ipykernel)",
   "language": "python",
   "name": "python3"
  },
  "language_info": {
   "codemirror_mode": {
    "name": "ipython",
    "version": 3
   },
   "file_extension": ".py",
   "mimetype": "text/x-python",
   "name": "python",
   "nbconvert_exporter": "python",
   "pygments_lexer": "ipython3",
   "version": "3.11.4"
  }
 },
 "nbformat": 4,
 "nbformat_minor": 4
}<|MERGE_RESOLUTION|>--- conflicted
+++ resolved
@@ -344,13 +344,8 @@
     "If your DataFrame is in the wide format, you can use the equivalent method *from_single_wide_df*. An example can be found [here](https://github.com/artefactory/choice-learn-private/blob/main/notebooks/dataset_creation.ipynb) on the SwissMetro dataset: \n",
     "\n",
     "You now have three possibilities to continue discovering the choice-learn package:\n",
-<<<<<<< HEAD
-    "- You can directly go [here]() to the modelling tutorial if you want to understand how a first simple ConditionMNL would be implementd.\n",
-    "- You can go [here]() if your dataset is organized differently to see all the different ways to instantiate a ChoiceDataset. In particular it helps if you DataFrame is in the wide format or if it is splitted into several DataFrames.\n",
-=======
-    "- You can directly go [here]() to the modelling tutorial if you want to understand how a first simple ConditionMNl would be implementd.\n",
+    "- You can directly go [here]() to the modelling tutorial if you want to understand how a first simple ConditionMNl would be implemented.\n",
     "- You can go [here]() if your dataset is organized differently to see all the different ways to instantiate a ChoiceDataset. In particular it helps if you data is splitted into several DataFrames or if you have another format of data.\n",
->>>>>>> f16897df
     "- Or you can continue this current tutorial to better understand the ChoiceDataset machinery and everything there is to know about it.\n",
     "\n",
     "Whatever your choice, you can also check [here](#ready-to-use-datasets) the list of open source datasets available directly with the package."
