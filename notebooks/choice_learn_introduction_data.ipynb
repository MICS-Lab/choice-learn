--- conflicted
+++ resolved
@@ -315,17 +315,8 @@
    ]
   },
   {
-<<<<<<< HEAD
-   "cell_type": "code",
-   "execution_count": null,
-   "metadata": {
-    "keep_output": true
-   },
-   "outputs": [],
-=======
-   "cell_type": "markdown",
-   "metadata": {},
->>>>>>> 869b8fd8
+   "cell_type": "markdown",
+   "metadata": {},
    "source": [
     "The ChoiceDataset is ready !\n",
     "\n",
