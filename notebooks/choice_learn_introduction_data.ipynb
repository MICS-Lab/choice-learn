{
 "cells": [
  {
   "cell_type": "markdown",
   "metadata": {},
   "source": [
    "# Introduction to choice-learn's data management"
   ]
  },
  {
   "cell_type": "code",
   "execution_count": null,
   "metadata": {},
   "outputs": [],
   "source": [
    "import os\n",
    "import sys\n",
    "\n",
    "sys.path.append(\"../\")"
   ]
  },
  {
   "cell_type": "markdown",
   "metadata": {
    "jp-MarkdownHeadingCollapsed": true
   },
   "source": [
    "## ChoiceDataset - Getting Started !\n",
    "\n",
    "In order to estimate a model using the choice-learn API, you will first need to wrap your dataset within a ChoiceDataset.\n",
    "\n",
    "choice-learn ChoiceDataset aims at being able to handle large datasets, typically by limiting the usage of memory to store several times the same feature.\n",
    "We define two sources of features, the items and the contexts.\n",
    "\n",
    "<ins>**Items**</ins> represent a product, an alternative that can be chosen by the customer at some point.\n",
    "\n",
    "<ins>**Contexts**</ins> represent the contexts surrounding each choice. One context corresponds to one choice and regroups every factor that might be different from one choice to another.\n",
    "\n",
    "\n",
    "From these two concepts, we defines 5 types of data:\n",
    "\n",
    "- **choices:** The main information, indicating which item/alternative has been chosen among all availables\n",
    "- **fixed_items_features:** The items features that never change (e.g. size, color, etc...) over the choices/contexts.\n",
    "  \n",
    "  Size=number of items.\n",
    "- **contexts_features:** It represents all the features that might change from one choice to another and that are **common** to all items (e.g. day of week, customer features, etc...).\n",
    "  \n",
    "  Size=number of choices.\n",
    "- **contexts_items_features:** The features that are function of the item and of the context (e.g. prices change over contexts and are specific to each sold item, etc...).\n",
    "  \n",
    "  Size=number of choices x number of items\n",
    "- **contexts_items_availabilities:** For each context it represents whether each item/alternative is proposed to the customer (1.) or not (0.).\n",
    "  \n",
    "  Size=number of choices.\n",
    "\n",
    "\n",
    "The easiest way to do it is to use a pandas DataFrame, let's see how to do it !"
   ]
  },
  {
   "cell_type": "markdown",
   "metadata": {},
   "source": [
    "## Hands-on: example from a DataFrame with ModeCanada\n",
    "\n",
    "We will use the ModeCanada [1] dataset for this example. It is provided with the choice-learn package and can loaded as follows:"
   ]
  },
  {
   "cell_type": "code",
   "execution_count": null,
   "metadata": {
    "keep_output": true
   },
   "outputs": [
    {
     "data": {
      "text/html": [
       "<div>\n",
       "<style scoped>\n",
       "    .dataframe tbody tr th:only-of-type {\n",
       "        vertical-align: middle;\n",
       "    }\n",
       "\n",
       "    .dataframe tbody tr th {\n",
       "        vertical-align: top;\n",
       "    }\n",
       "\n",
       "    .dataframe thead th {\n",
       "        text-align: right;\n",
       "    }\n",
       "</style>\n",
       "<table border=\"1\" class=\"dataframe\">\n",
       "  <thead>\n",
       "    <tr style=\"text-align: right;\">\n",
       "      <th></th>\n",
       "      <th>case</th>\n",
       "      <th>alt</th>\n",
       "      <th>choice</th>\n",
       "      <th>dist</th>\n",
       "      <th>cost</th>\n",
       "      <th>ivt</th>\n",
       "      <th>ovt</th>\n",
       "      <th>freq</th>\n",
       "      <th>income</th>\n",
       "      <th>urban</th>\n",
       "      <th>noalt</th>\n",
       "    </tr>\n",
       "  </thead>\n",
       "  <tbody>\n",
       "    <tr>\n",
       "      <th>1</th>\n",
       "      <td>1</td>\n",
       "      <td>train</td>\n",
       "      <td>0</td>\n",
       "      <td>83</td>\n",
       "      <td>28.25</td>\n",
       "      <td>50</td>\n",
       "      <td>66</td>\n",
       "      <td>4</td>\n",
       "      <td>45.0</td>\n",
       "      <td>0</td>\n",
       "      <td>2</td>\n",
       "    </tr>\n",
       "    <tr>\n",
       "      <th>2</th>\n",
       "      <td>1</td>\n",
       "      <td>car</td>\n",
       "      <td>1</td>\n",
       "      <td>83</td>\n",
       "      <td>15.77</td>\n",
       "      <td>61</td>\n",
       "      <td>0</td>\n",
       "      <td>0</td>\n",
       "      <td>45.0</td>\n",
       "      <td>0</td>\n",
       "      <td>2</td>\n",
       "    </tr>\n",
       "    <tr>\n",
       "      <th>3</th>\n",
       "      <td>2</td>\n",
       "      <td>train</td>\n",
       "      <td>0</td>\n",
       "      <td>83</td>\n",
       "      <td>28.25</td>\n",
       "      <td>50</td>\n",
       "      <td>66</td>\n",
       "      <td>4</td>\n",
       "      <td>25.0</td>\n",
       "      <td>0</td>\n",
       "      <td>2</td>\n",
       "    </tr>\n",
       "    <tr>\n",
       "      <th>4</th>\n",
       "      <td>2</td>\n",
       "      <td>car</td>\n",
       "      <td>1</td>\n",
       "      <td>83</td>\n",
       "      <td>15.77</td>\n",
       "      <td>61</td>\n",
       "      <td>0</td>\n",
       "      <td>0</td>\n",
       "      <td>25.0</td>\n",
       "      <td>0</td>\n",
       "      <td>2</td>\n",
       "    </tr>\n",
       "    <tr>\n",
       "      <th>5</th>\n",
       "      <td>3</td>\n",
       "      <td>train</td>\n",
       "      <td>0</td>\n",
       "      <td>83</td>\n",
       "      <td>28.25</td>\n",
       "      <td>50</td>\n",
       "      <td>66</td>\n",
       "      <td>4</td>\n",
       "      <td>70.0</td>\n",
       "      <td>0</td>\n",
       "      <td>2</td>\n",
       "    </tr>\n",
       "  </tbody>\n",
       "</table>\n",
       "</div>"
      ],
      "text/plain": [
       "   case    alt  choice  dist   cost  ivt  ovt  freq  income  urban  noalt\n",
       "1     1  train       0    83  28.25   50   66     4    45.0      0      2\n",
       "2     1    car       1    83  15.77   61    0     0    45.0      0      2\n",
       "3     2  train       0    83  28.25   50   66     4    25.0      0      2\n",
       "4     2    car       1    83  15.77   61    0     0    25.0      0      2\n",
       "5     3  train       0    83  28.25   50   66     4    70.0      0      2"
      ]
     },
     "execution_count": null,
     "metadata": {},
     "output_type": "execute_result"
    }
   ],
   "source": [
    "import numpy as np\n",
    "import pandas as pd\n",
    "\n",
    "from choice_learn.data import ChoiceDataset\n",
    "from choice_learn.datasets import load_modecanada\n",
    "\n",
    "canada_transport_df = load_modecanada(as_frame=True)\n",
    "canada_transport_df.head()"
   ]
  },
  {
   "cell_type": "markdown",
   "metadata": {},
   "source": [
    "An extensive description of the dataset can be found [here](https://www.ssc.wisc.edu/~bhansen/econometrics/Koppelman_description.pdf).\n",
    "An extract indicates:\n",
    "\n",
    "\"The dataset was assembled in 1989 by VIA Rail (the Canadian national rail carrier) to estimate the demand for high-speed rail in the Toronto-Montreal corridor. The main information source was a Passenger Review administered to business travelers augmented by information about each trip. The observations consist of a choice between four modes of transportation (train, air, bus, car) with information about the travel mode and about the passenger. The posted dataset has been balanced to only include cases where all four travel modes are recorded. The file contains 11,116 observations on 2779 individuals.  \"\n",
    "\n",
    "Alright !\n",
    "If we go back to our dataframe, we can see the following columns:\n",
    "- case: an ID of the traveler\n",
    "- alt: the alternative concerned by the row\n",
    "- choice: 1 if the alternative was chosen, 0 otherwise\n",
    "- dist: trip distance\n",
    "- cost: trip cost\n",
    "- ivt: travel time in-vehicule (minutes)\n",
    "- ovt: travel time out-vehicule (minutes)\n",
    "- income: housold income of traveler ($)\n",
    "- urban: 1 if origin or destination is a large city\n",
    "- noalt: the number of alternative among which the traveler had to chose\n",
    "- freq: the frequence of the alternative (0 for car)\n",
    "\n",
    "Following our specification, we can see that one case corresponds to one customer thus one choice. In our choice-learn language it corresponds to \"one context\": a set of available alternatives and their features/specificites resulting in one choice.\n",
    "Let's regroup our features:\n",
    "\n",
    "**choices**\n",
    "Easy ! It is the alternative whenever the value is one.\n",
    "\n",
    "**contexts_features**\n",
    "The income, urban and distance (also noalt which is not really a feature) features are the same for all the alternative within a context: they are contexts_features. They are all constant with respect to a case=traveler ID.\n",
    "\n",
    "**contexts_items_features**\n",
    "Ivt, Ovt, cost and freq depends on the alternative and change over the contexts. They are contexts_items_features.\n",
    "\n",
    "**contexts_items_features**\n",
    "It in not directly indicated, however it can be easily deduced. Whenever an alternative is not available, it is not precised for its case. For example for the case=1, our first context, only train and car are given as alternatives, meaning that air and bus were could not be chosen/were not available.\n",
    "\n",
    "Okay, but we are missing fixed_items_features... Indeed there isn't really any in this dataset. Let's create one for the example.\n",
    "We will create is_public, indicating if an alternative is a public_transportation (1) or a private one (0)."
   ]
  },
  {
   "cell_type": "code",
   "execution_count": null,
   "metadata": {},
   "outputs": [],
   "source": [
    "transport_df = canada_transport_df.copy()\n",
    "items = [\"air\", \"bus\", \"car\", \"train\"]\n",
    "\n",
    "# Add \"is_public\" feature for transport modes\n",
    "transport_df[\"is_public\"] = transport_df.apply(lambda row: 0. if row.alt == \"car\" else 1., axis=1)\n",
    "\n",
    "# Just some typing\n",
    "transport_df.income = transport_df.income.astype(\"float32\")\n",
    "\n",
    "# Let's take a look at our new df:\n",
    "transport_df.head()"
   ]
  },
  {
   "cell_type": "markdown",
   "metadata": {},
   "source": [
    "Our feature, is_public is 0 for the car and 1 for all other alternatives, seems fine! We can now create our ChoiceDataset !\\\n",
    "*Note that you do NOT need each type of feature, here the purpose was to give a complete example.*"
   ]
  },
  {
   "cell_type": "markdown",
   "metadata": {},
   "source": [
    "### Creating a ChoiceDataset from this *single* dataframe\n",
    "\n",
    "In order to create the ChoiceDataset from the DataFrame, we need to specify:\n",
    "- the column in which the choice is given\n",
    "- the column where the item is identified \n",
    "- the column where the context is identified\n",
    "- the columns representing the fixed_items_features\n",
    "- the columns representing the contexts_features\n",
    "- the columns representing the contexts_items_features\n",
    "\n",
    "\n",
    "For our Canada Transport example, here is how it should be done:"
   ]
  },
  {
   "cell_type": "code",
   "execution_count": null,
   "metadata": {},
   "outputs": [],
   "source": [
    "dataset = ChoiceDataset.from_single_long_df(\n",
    "    df=transport_df,\n",
    "    choices_column=\"choice\",\n",
    "    items_id_column=\"alt\",\n",
    "    contexts_id_column=\"case\",\n",
    "    fixed_items_features_columns=[\"is_public\"],\n",
    "    contexts_features_columns=[\"income\", \"urban\", \"dist\"],\n",
    "    contexts_items_features_columns=[\"cost\", \"freq\", \"ovt\", \"ivt\"],\n",
    "    choice_format=\"one_zero\")"
   ]
  },
  {
   "cell_type": "markdown",
   "metadata": {},
   "source": [
    "Last argument, \"choice_format\", precises how the choice is encoded in the dataframe. Currently two modes are availble:\n",
    "\n",
    " - *one_zero*:\n",
    "The choice column contains a 0 when the alternative/item is not chosen in the session and a 1 if it is chosen.\n",
    "This is the case here with Canada Transport.\n",
    " - *item_id*:\n",
    "The choice column contains the id of the choice during the session. The id corresponds to the values used in the column 'items_id_column'.\n",
    "In this case of Canada Transport, the dataframe would need to be:\n",
    "\n",
    "| | case | alt | choice | dist | cost | ivt | ovt | freq | \tincome | urban | noalt | \n",
    "|---|---|---|---|---|---|---|---|---|---|---|---|\n",
    "| 1 | 1 | train | car | 83 | 28.25 | 50 | 66 | 4 | 45 | 0 | 2 |\n",
    "| 2 | 1 | car | car | 83 | 15.77 | 61 | 0 | 0 | 45 | 0 | 2 |\n",
    "| 3 | 2 | train | car | 83 | 28.25 | 50 | 66 | 4 | 25 | 0 | 2 |\n",
    "| 4 | 2 | car | car | 83 | 15.77 | 61 | 0 | 0 | 25 | 0 | 2 |\n",
    "| 5 | 3 | train | car | 83 | 28.25 | 50 | 66 | 4 | 70 | 0 | 2 |\n",
    "\n",
    "In the first 5 examples, the chosen transportation is always the car."
   ]
  },
  {
   "cell_type": "markdown",
   "metadata": {},
   "source": [
    "The ChoiceDataset is ready !\n",
    "\n",
    "If your DataFrame is in the wide format, you can use the equivalent method *from_single_wide_df*. An example can be found [here](https://github.com/artefactory/choice-learn-private/blob/main/notebooks/dataset_creation.ipynb) on the SwissMetro dataset: \n",
    "\n",
    "You now have three possibilities to continue discovering the choice-learn package:\n",
    "- You can directly go [here]() to the modelling tutorial if you want to understand how a first simple ConditionMNl would be implemented.\n",
    "- You can go [here]() if your dataset is organized differently to see all the different ways to instantiate a ChoiceDataset. In particular it helps if you data is splitted into several DataFrames or if you have another format of data.\n",
    "- Or you can continue this current tutorial to better understand the ChoiceDataset machinery and everything there is to know about it.\n",
    "\n",
    "Whatever your choice, you can also check [here](#ready-to-use-datasets) the list of open source datasets available directly with the package."
   ]
  },
  {
   "cell_type": "markdown",
   "metadata": {},
   "source": [
    "## Hands-on: example from a NumPy arrays\n",
    "\n",
    "Let's see an example of ChoiceDataset instantiation from numpy arrays.\n",
    "\n",
    "Let's consider three *items* whose *features* are: Size, Weight, price, promotion (simply a boolean to indicate whether it is under promotion).\n",
    "\n",
    "For size and weights, we will store as *fixed items features* as they don't change. For the price and promotion, we will store in the *contexts items features*, since they may change for each context.\n",
    "\n",
    "For the *contexts*, we will consider the customers attributes: Budget and age."
   ]
  },
  {
   "cell_type": "code",
   "execution_count": null,
   "metadata": {},
   "outputs": [],
   "source": [
    "# Choices:\n",
    "# Customer 1 bought item 1\n",
    "# Customer 2 bought item 3\n",
    "# Customer 1 bought item 2\n",
    "\n",
    "choices = [0, 2, 1]\n",
    "\n",
    "fixed_items_features = [\n",
    "    [1, 2], # item 1 [size, weight]\n",
    "    [2, 4], # item 2 [size, weight]\n",
    "    [1.5, 1.5], # item 3 [size, weight]\n",
    "]\n",
    "\n",
    "contexts_features = [\n",
    "    [100, 20], # choice 1, customer 1 [budget, age]\n",
    "    [200, 40], # choice 2, customer 2 [budget, age]\n",
    "    [80, 20], # choice 3, customer 1 [budget, age]\n",
    "]\n",
    "\n",
    "contexts_items_features = [\n",
    "    [\n",
    "        [100, 0], # choice 1, Item 1 [price, promotion]\n",
    "        [140, 0], # choice 1, Item 2 [price, promotion]\n",
    "        [200, 0], # choice 1, Item 2 [price, promotion]\n",
    "    ],\n",
    "    [\n",
    "        [100, 0], # choice 2, Item 1 [price, promotion]\n",
    "        [120, 1], # choice 2, Item 2 [price, promotion]\n",
    "        [200, 0], # choice 2, Item 2 [price, promotion]\n",
    "    ],\n",
    "    [\n",
    "        [100, 0], # choice 3, Item 1 [price, promotion]\n",
    "        [120, 1], # choice 3, Item 2 [price, promotion]\n",
    "        [180, 1], # choice 3, Item 2 [price, promotion]\n",
    "    ],\n",
    "]\n",
    "\n",
    "contexts_items_availabilities = [\n",
    "    [1, 1, 1], # All items available at choice 1\n",
    "    [1, 1, 1], # All items available at choice 2\n",
    "    [0, 1, 1], # Item 1 not available at choice 3\n",
    "]"
   ]
  },
  {
   "cell_type": "markdown",
   "metadata": {},
   "source": [
    "Note that in items_features and contexts_items_features, the features need to be well ordered:\n",
    "- The features are ordered the same for all items\n",
    "- The items are ordered in their index given in choices. This applies in items_features and contexts_items_features\n",
    "\n",
    "\n",
    "**items_features** = [[item1_featureA, item1_featureB, ...], [item2_featureA, item2_featureB, ...], ...]\n",
    "\n",
    "**contexts_items_features** = [[[context1_item1_featureA, ...], [context1_item2_featureA, ...]], [[context2_item1_featureA, ...], [context2_item2_featureA, ...]], ...]\n",
    "\n",
    "**choices** then represent the index of the item: 0 when item1 is chose, 1 when item2, etc..., e.g. [0, 0, 2, 1, ...]"
   ]
  },
  {
   "cell_type": "code",
   "execution_count": null,
   "metadata": {},
   "outputs": [],
   "source": [
    "dataset = ChoiceDataset(\n",
    "    choices=choices,\n",
    "    fixed_items_features=fixed_items_features,\n",
    "    fixed_items_features_names=[\"size\", \"weight\"], # You can precise the names of the features if you want\n",
    "    contexts_features=contexts_features,\n",
    "    contexts_features_names=[\"budget\", \"age\"], # same, not mandatory\n",
    "    contexts_items_features=contexts_items_features,\n",
    "    contexts_items_features_names=[\"price\", \"promotion\"], # same, not mandatory\n",
    "    contexts_items_availabilities=contexts_items_availabilities,\n",
    ")"
   ]
  },
  {
   "cell_type": "code",
   "execution_count": null,
   "metadata": {
    "keep_output": true
   },
   "outputs": [
    {
     "data": {
      "text/plain": [
       "(3, 3, 2)"
      ]
     },
     "execution_count": null,
     "metadata": {},
     "output_type": "execute_result"
    }
   ],
   "source": [
    "dataset.contexts_items_features[0].shape"
   ]
  },
  {
   "cell_type": "markdown",
   "metadata": {},
   "source": [
    "ChoiceDataset is indexed by choice. You can use [] to subset it.\n",
    "It is particularly useful for train/test split:"
   ]
  },
  {
   "cell_type": "code",
   "execution_count": null,
   "metadata": {},
   "outputs": [],
   "source": [
    "print(dataset[0])"
   ]
  },
  {
   "cell_type": "code",
   "execution_count": null,
   "metadata": {
    "keep_output": true
   },
   "outputs": [
    {
     "name": "stdout",
     "output_type": "stream",
     "text": [
      "Some choices never happen in the dataset: {1}\n",
      "Some choices never happen in the dataset: {0, 2}\n",
      "Train Dataset length: 2 Test Dataset lenght: 1\n"
     ]
    }
   ],
   "source": [
    "train_index = [0, 1]\n",
    "test_index = [2]\n",
    "train_dataset = dataset[train_index]\n",
    "test_dataset = dataset[test_index]\n",
    "print(\"Train Dataset length:\", len(train_dataset), \"Test Dataset lenght:\", len(test_dataset))"
   ]
  },
  {
   "cell_type": "markdown",
   "metadata": {},
   "source": [
    "If you want to access the features you can use the .iloc function with choices indexes \n",
    "It returns the features in this order:\n",
    "\n",
    "- items_features (n_items, n_items_features)\n",
    "- contexts_features (n_choices, n_sessions_features)\n",
    "- contexts_items_features (n_choices, n_items, n_sessions_items_features)\n",
    "- contexts_items_availabilities (n_choices, n_items)\n",
    "- choices (n_choices,)\n",
    "\n",
    "As a reminder, we have as many contexts as we have choices in the dataset !"
   ]
  },
  {
   "cell_type": "markdown",
   "metadata": {},
   "source": [
    "| index | feature  | shape  |   \n",
    "|---|---|---|\n",
    "| 0 | items_features | (n_items, n_items_features) |\n",
    "| 1 | contexts_features | (n_choices, n_contexts_features) |\n",
    "| 2 | contexts_items_features | (n_choices, n_items, n_contexts_items_features) |\n",
    "| 3 | context_items_availabilities | (n_choices, n_items) |\n",
    "| 4 | choices | (n_choices,) |"
   ]
  },
  {
   "cell_type": "code",
   "execution_count": null,
   "metadata": {
    "keep_output": true
   },
   "outputs": [
    {
     "name": "stdout",
     "output_type": "stream",
     "text": [
      "Items features: (array([[1. , 2. ],\n",
      "       [2. , 4. ],\n",
      "       [1.5, 1.5]], dtype=float32),)\n",
      "Contexts features: (array([[100,  20],\n",
      "       [200,  40]], dtype=int32),)\n",
      "Contexts Items features: (array([[[100,   0],\n",
      "        [140,   0],\n",
      "        [200,   0]],\n",
      "\n",
      "       [[100,   0],\n",
      "        [120,   1],\n",
      "        [200,   0]]], dtype=int32),)\n",
      "Contexts Items Availabilities features: [[1. 1. 1.]\n",
      " [1. 1. 1.]]\n",
      "Contexts Choices: [0 2]\n"
     ]
    }
   ],
   "source": [
    "contexts_indexes = [0, 1]\n",
    "print(\"Items features:\", train_dataset.batch[contexts_indexes][0])\n",
    "print(\"Contexts features:\", train_dataset.batch[contexts_indexes][1])\n",
    "print(\"Contexts Items features:\", train_dataset.batch[contexts_indexes][2])\n",
    "print(\"Contexts Items Availabilities features:\", train_dataset.batch[contexts_indexes][3])\n",
    "print(\"Contexts Choices:\", train_dataset.batch[contexts_indexes][4])"
   ]
  },
  {
   "cell_type": "markdown",
   "metadata": {},
   "source": [
    "To simplify the iteration over the dataset you can call the .iter_batch method, with the batch_size argument.\n",
    "\n",
    "Note that batch_size=-1 returns the whole dataset"
   ]
  },
  {
   "cell_type": "code",
   "execution_count": null,
   "metadata": {
    "keep_output": true
   },
   "outputs": [
    {
     "name": "stdout",
     "output_type": "stream",
     "text": [
      "0 (array([[1. , 2. ],\n",
      "       [2. , 4. ],\n",
      "       [1.5, 1.5]], dtype=float32), array([[100,  20]], dtype=int32), array([[[100,   0],\n",
      "        [140,   0],\n",
      "        [200,   0]]], dtype=int32), array([[1., 1., 1.]], dtype=float32), array([0], dtype=int32))\n",
      "1 (array([[1. , 2. ],\n",
      "       [2. , 4. ],\n",
      "       [1.5, 1.5]], dtype=float32), array([[200,  40]], dtype=int32), array([[[100,   0],\n",
      "        [120,   1],\n",
      "        [200,   0]]], dtype=int32), array([[1., 1., 1.]], dtype=float32), array([2], dtype=int32))\n",
      "2 (array([[1. , 2. ],\n",
      "       [2. , 4. ],\n",
      "       [1.5, 1.5]], dtype=float32), array([[80, 20]], dtype=int32), array([[[100,   0],\n",
      "        [120,   1],\n",
      "        [180,   1]]], dtype=int32), array([[0., 1., 1.]], dtype=float32), array([1], dtype=int32))\n"
     ]
    }
   ],
   "source": [
    "# All the features are given for each session, in order to compute utility and NegativeLogLikelihood\n",
    "for i, batch in enumerate(dataset.iter_batch(batch_size=1)):\n",
    "    print(i, batch)"
   ]
  },
  {
   "cell_type": "markdown",
   "metadata": {},
   "source": [
    "**Stacking features when building the ChoiceDataset**\n",
    "\n",
    "If you need to keep a clear distinction between different features, you can use stacking in the ChoiceDataset. In this case, you need to provide the additional features arrays indexed the same. It is possible to stack: *items_features*, *contexts_features*, *contexts_items_features*.\n",
    "\n",
    "For example if we have two kind of items_features and we do not want them to be within the same np.ndarray we can as follow:"
   ]
  },
  {
   "cell_type": "code",
   "execution_count": null,
   "metadata": {},
   "outputs": [],
   "source": [
    "items_features_2 = [\n",
    "    [11, 12], # item 1 \n",
    "    [12, 14], # item 2 \n",
    "    [11.5, 11.5], # item 3 \n",
    "]\n",
    "dataset = ChoiceDataset(\n",
    "    # Here items_features specified as a tuple of the two features lists\n",
    "    fixed_items_features=(fixed_items_features, items_features_2),\n",
    "    contexts_features=contexts_features,\n",
    "    contexts_items_features=contexts_items_features,\n",
    "    contexts_items_availabilities=contexts_items_availabilities,\n",
    "    choices=choices,\n",
    ")"
   ]
  },
  {
   "cell_type": "markdown",
   "metadata": {},
   "source": [
    "When indexing or batching your ChoiceDataset, you will now get items_features as a tuple, with elements corresponding to (items_features, items_features_2)"
   ]
  },
  {
   "cell_type": "code",
   "execution_count": null,
   "metadata": {
    "keep_output": true
   },
   "outputs": [
    {
     "data": {
      "text/plain": [
       "((array([[1. , 2. ],\n",
       "         [2. , 4. ],\n",
       "         [1.5, 1.5]], dtype=float32),\n",
       "  array([[11. , 12. ],\n",
       "         [12. , 14. ],\n",
       "         [11.5, 11.5]], dtype=float32)),\n",
       " array([100,  20], dtype=int32),\n",
       " array([[100,   0],\n",
       "        [140,   0],\n",
       "        [200,   0]], dtype=int32),\n",
       " array([1, 1, 1], dtype=object),\n",
       " 0)"
      ]
     },
     "execution_count": null,
     "metadata": {},
     "output_type": "execute_result"
    }
   ],
   "source": [
    "dataset.batch[0]"
   ]
  },
  {
   "cell_type": "markdown",
   "metadata": {},
   "source": [
    "## More Advanced use: the FeatureStorage & RAM optimization"
   ]
  },
  {
   "cell_type": "markdown",
   "metadata": {},
   "source": [
    "## FeaturesStorage, why should I use it ?\n",
    "Regularly, you have features that repeat themselves over several choices. It can happen if you have several times the same customer, if you have store features or if you use OneHot representations... And those are only example.\n",
    "\n",
    "The FeaturesStorage object is designed to help you better handle these cases. It is mainly built to work well with ChoiceDataset, but here is a small introduction on how it works:"
   ]
  },
  {
   "cell_type": "markdown",
   "metadata": {},
   "source": [
    "Let's consider a case where we consider three supermarkets: \n",
    "- supermarket_1 with surface of 100 and 250 average nb of customers\n",
    "- supermarket_2 with surface of 150 and 500 average nb of customers\n",
    "- supermarket_3 with surface of 80 and 100 average nb of customers \n",
    "\n",
    "In each store, we have 4 available products for which we have little information. For the example'sake, let's consider the following utility:\n",
    "$$U(i) = u_i + \\beta_1 \\cdot S_s + \\beta_2 \\cdot C_s$$\n",
    "With $S_s$ the surface of the store and $C_s$ its average number of customers.\n",
    "\n",
    "We want to estimate the base utilities $u_i$ and the two coefficients: $\\beta_1$ and $\\beta_2$.\n",
    "\n",
    "Let's start with creating a ChoiceDataset without the FeaturesStorage:"
   ]
  },
  {
   "cell_type": "code",
   "execution_count": null,
   "metadata": {
    "keep_output": true
   },
   "outputs": [
    {
     "name": "stdout",
     "output_type": "stream",
     "text": [
      "Usual Supermakerket Features Shape: (18, 2)\n"
     ]
    }
   ],
   "source": [
    "# Here are our choices:\n",
    "choices = [0, 1, 2, 0, 2, 1, 1, 0, 2, 1, 2, 0, 2, 0, 1, 2, 1, 0]\n",
    "supermarket_features = [[100, 250], [150, 500], [80, 100]]\n",
    "# Now our store sequence of supermarkets is:\n",
    "supermarkets_sequence = [1, 1, 2, 3, 2, 1, 2, 1, 1, 2, 3, 2, 1, 2, 2, 3, 1, 2]\n",
    "\n",
    "# The usual way to store the features would be to create the contexts_features array that contains\n",
    "# the right features:\n",
    "usual_supermarket_features = np.array([supermarket_features[supermarket_id - 1] for supermarket_id in supermarkets_sequence])\n",
    "print(\"Usual Supermakerket Features Shape:\", usual_supermarket_features.shape)\n",
    "\n",
    "# And now we can create our ChoiceDataset:\n",
    "\n",
    "usual_dataset = ChoiceDataset(choices=choices,\n",
    "                              fixed_items_features=np.eye(3),\n",
    "                              contexts_features=usual_supermarket_features)"
   ]
  },
  {
   "cell_type": "markdown",
   "metadata": {},
   "source": [
    "Now, we have our dataset, we only need to create our ChoiceModel and we are good to go. However, it would also be natural to feel unsatisfied because your dataset is not well optimized. Indeed we have repeated the same information several times having a lot of redundant information.\n",
    "\n",
    "If in our small use-case it does not really matter, if we consider hundreds of stores on several millions - or billions - of choices, it would become... unreasonable!\n",
    "\n",
    "Let's now welcome the FeaturesStorage to help us:"
   ]
  },
  {
   "cell_type": "code",
   "execution_count": null,
   "metadata": {},
   "outputs": [],
   "source": [
    "from choice_learn.data import FeaturesStorage\n",
    "\n",
    "features_dict = {f\"supermarket_{i+1}\": supermarket_features[i] for i in range(3)}\n",
    "storage = FeaturesStorage(values=features_dict, name=\"supermarket_features\")\n",
    "\n",
    "# Let's see how we can use this bad boy:"
   ]
  },
  {
   "cell_type": "markdown",
   "metadata": {},
   "source": [
    "The FeaturesStorage is basically a Python dictionnary with a wrap-up to easily get batches of data.\\\n",
    "You can ask for a sequence of features with .batch. It works with the keys of our dictionnary that can be int, float, str, etc..."
   ]
  },
  {
   "cell_type": "code",
   "execution_count": null,
   "metadata": {
    "keep_output": true
   },
   "outputs": [
    {
     "name": "stdout",
     "output_type": "stream",
     "text": [
      "Retrieving features of first supermarket:\n",
      "[100 250]\n",
      "Retrieving a batch of features:\n",
      "[[100 250]\n",
      " [150 500]\n",
      " [100 250]]\n"
     ]
    }
   ],
   "source": [
    "print(\"Retrieving features of first supermarket:\")\n",
    "print(storage.batch[\"supermarket_1\"])\n",
    "print(\"Retrieving a batch of features:\")\n",
    "print(storage.batch[[\"supermarket_1\", \"supermarket_2\", \"supermarket_1\"]])"
   ]
  },
  {
   "cell_type": "markdown",
   "metadata": {},
   "source": [
    "The FeaturesStorage is handy for its transparent use with ChoiceDataset. For it to work well you need:\n",
    "- to specify a FeaturesStorage name\n",
    "- to match FeaturesStorage ids with the sequence\n",
    "\n",
    "In our case we call our FeaturesStorage \"supermarket_features\", the ids are now strings, let's maker the sequence match:"
   ]
  },
  {
   "cell_type": "code",
   "execution_count": null,
   "metadata": {},
   "outputs": [],
   "source": [
    "str_supermarkets_sequence = [[f\"supermarket_{i}\"] for i in supermarkets_sequence]"
   ]
  },
  {
   "cell_type": "markdown",
   "metadata": {},
   "source": [
    "And now we can create our ChoiceDataset:"
   ]
  },
  {
   "cell_type": "code",
   "execution_count": null,
   "metadata": {},
   "outputs": [],
   "source": [
    "storage_dataset = ChoiceDataset(choices=choices,\n",
    "                                contexts_features=str_supermarkets_sequence,\n",
    "                                contexts_features_names=[\"supermarket_features\"],\n",
    "                                fixed_items_features=np.eye(3),\n",
    "                                features_by_ids=[storage],\n",
    ")"
   ]
  },
  {
   "cell_type": "markdown",
   "metadata": {},
   "source": [
    "If you have paid attention, we have specified the FeaturesStorage in the features_by_ids argument and we HAVE TO match the contexts_features_names column with the name of the Features Storage.\\\n",
    "When calling for a batch of data, the ChoiceDataset will look into the FeaturesStorage call \"supermarket_features\" to match the values in contexts_features with the ones store in it."
   ]
  },
  {
   "cell_type": "code",
   "execution_count": null,
   "metadata": {
    "keep_output": true
   },
   "outputs": [
    {
     "name": "stdout",
     "output_type": "stream",
     "text": [
      "Batch Fixed Items Features: [[1. 0. 0.]\n",
      " [0. 1. 0.]\n",
      " [0. 0. 1.]]\n",
      "Batch Contexts Features: [100 250]\n",
      "Batch Choice: 0\n",
      "%-------------------------%\n",
      "Batch Fixed Items Features: [[1. 0. 0.]\n",
      " [0. 1. 0.]\n",
      " [0. 0. 1.]]\n",
      "Batch Contexts Features: [[100 250]\n",
      " [150 500]\n",
      " [ 80 100]]\n",
      "Batch Choice: [1 2 0]\n",
      "%-------------------------%\n",
      "Batch Fixed Items Features: [[1. 0. 0.]\n",
      " [0. 1. 0.]\n",
      " [0. 0. 1.]]\n",
      "Batch Contexts Features: [[100 250]\n",
      " [100 250]\n",
      " [100 250]]\n",
      "Batch Choice: [0 1 1]\n"
     ]
    }
   ],
   "source": [
    "batch = storage_dataset.batch[0]\n",
    "print(\"Batch Fixed Items Features:\", batch[0])\n",
    "print(\"Batch Contexts Features:\", batch[1])\n",
    "print(\"Batch Choice:\", batch[4])\n",
    "print(\"%-------------------------%\")\n",
    "batch = storage_dataset.batch[[1, 2, 3]]\n",
    "print(\"Batch Fixed Items Features:\", batch[0])\n",
    "print(\"Batch Contexts Features:\", batch[1])\n",
    "print(\"Batch Choice:\", batch[4])\n",
    "print(\"%-------------------------%\")\n",
    "batch = storage_dataset.batch[[0, 1, 5]]\n",
    "print(\"Batch Fixed Items Features:\", batch[0])\n",
    "print(\"Batch Contexts Features:\", batch[1])\n",
    "print(\"Batch Choice:\", batch[4])"
   ]
  },
  {
   "cell_type": "markdown",
   "metadata": {},
   "source": [
    "Everything is mapped as needed. And the great thing is that you can easily mix ''classical'' features with FeaturesStorages.\\\n",
    "Let's add a 'is_week_end' feature to our problem that will also be stored as a contexts_features."
   ]
  },
  {
   "cell_type": "code",
   "execution_count": null,
   "metadata": {
    "keep_output": true
   },
   "outputs": [
    {
     "data": {
      "text/html": [
       "<div>\n",
       "<style scoped>\n",
       "    .dataframe tbody tr th:only-of-type {\n",
       "        vertical-align: middle;\n",
       "    }\n",
       "\n",
       "    .dataframe tbody tr th {\n",
       "        vertical-align: top;\n",
       "    }\n",
       "\n",
       "    .dataframe thead th {\n",
       "        text-align: right;\n",
       "    }\n",
       "</style>\n",
       "<table border=\"1\" class=\"dataframe\">\n",
       "  <thead>\n",
       "    <tr style=\"text-align: right;\">\n",
       "      <th></th>\n",
       "      <th>supermarket_features</th>\n",
       "      <th>is_week_end</th>\n",
       "    </tr>\n",
       "  </thead>\n",
       "  <tbody>\n",
       "    <tr>\n",
       "      <th>0</th>\n",
       "      <td>supermarket_1</td>\n",
       "      <td>0</td>\n",
       "    </tr>\n",
       "    <tr>\n",
       "      <th>1</th>\n",
       "      <td>supermarket_1</td>\n",
       "      <td>0</td>\n",
       "    </tr>\n",
       "    <tr>\n",
       "      <th>2</th>\n",
       "      <td>supermarket_2</td>\n",
       "      <td>0</td>\n",
       "    </tr>\n",
       "    <tr>\n",
       "      <th>3</th>\n",
       "      <td>supermarket_3</td>\n",
       "      <td>1</td>\n",
       "    </tr>\n",
       "    <tr>\n",
       "      <th>4</th>\n",
       "      <td>supermarket_2</td>\n",
       "      <td>1</td>\n",
       "    </tr>\n",
       "  </tbody>\n",
       "</table>\n",
       "</div>"
      ],
      "text/plain": [
       "  supermarket_features  is_week_end\n",
       "0        supermarket_1            0\n",
       "1        supermarket_1            0\n",
       "2        supermarket_2            0\n",
       "3        supermarket_3            1\n",
       "4        supermarket_2            1"
      ]
     },
     "execution_count": null,
     "metadata": {},
     "output_type": "execute_result"
    }
   ],
   "source": [
    "contexts_features = pd.DataFrame({\"supermarket_features\": np.array(str_supermarkets_sequence).squeeze(),\n",
    "\"is_week_end\": [0, 0, 0, 1, 1, 0, 1, 0, 1, 1, 1, 1, 0, 0, 1, 0, 0, 0]})\n",
    "contexts_features.head()"
   ]
  },
  {
   "cell_type": "code",
   "execution_count": null,
   "metadata": {},
   "outputs": [],
   "source": [
    "# Creation of the ChoiceDataset\n",
    "storage_dataset = ChoiceDataset(choices=choices,\n",
    "                                contexts_features=contexts_features,\n",
    "                                fixed_items_features=np.eye(3),\n",
    "                                features_by_ids=[storage],\n",
    ")"
   ]
  },
  {
   "cell_type": "code",
   "execution_count": null,
   "metadata": {
    "keep_output": true
   },
   "outputs": [
    {
     "name": "stdout",
     "output_type": "stream",
     "text": [
      "Batch Fixed Items Features: [[1. 0. 0.]\n",
      " [0. 1. 0.]\n",
      " [0. 0. 1.]]\n",
      "Batch Contexts Features: [[100 250   0]\n",
      " [150 500   0]\n",
      " [ 80 100   1]]\n",
      "Batch Choice: [1 2 0]\n"
     ]
    }
   ],
   "source": [
    "# And now it's ready\n",
    "batch = storage_dataset.batch[[1, 2, 3]]\n",
    "print(\"Batch Fixed Items Features:\", batch[0])\n",
    "print(\"Batch Contexts Features:\", batch[1])\n",
    "print(\"Batch Choice:\", batch[4])"
   ]
  },
  {
   "cell_type": "markdown",
   "metadata": {},
   "source": [
    "### Specific sub-example: the OneHot Storage\n",
    "A recurring usecase is the use of **OneHot** representation of features. The OneHotStorage is built specifically for one-hot encoded features and further improves memory consumption. The storage is to be used the same way as FeaturesStorage, but behind will only keep the index of the one of each element and will consitute the one-hot vector only when needed."
   ]
  },
  {
   "cell_type": "code",
   "execution_count": null,
   "metadata": {},
   "outputs": [],
   "source": [
    "from choice_learn.data import OneHotStorage"
   ]
  },
  {
   "cell_type": "code",
   "execution_count": null,
   "metadata": {
    "keep_output": true
   },
   "outputs": [
    {
     "name": "stdout",
     "output_type": "stream",
     "text": [
      "RAM storage of the OneHotStore: {'a': 0, 'b': 1, 'c': 2}\n",
      "One-hot vector batch: storage.batch['a'] [1 0 0]\n",
      "One-hot vector batch: storage.batch[['a', 'b', 'c', 'c', 'b', 'a']]\n",
      "[[1 0 0]\n",
      " [0 1 0]\n",
      " [0 0 1]\n",
      " [0 0 1]\n",
      " [0 1 0]\n",
      " [1 0 0]]\n"
     ]
    }
   ],
   "source": [
    "storage = OneHotStorage(ids=[\"a\", \"b\", \"c\"])\n",
    "\n",
    "print(\"RAM storage of the OneHotStore:\", storage.storage)\n",
    "# When indexing with .batch, we can access the one-hot encoding of the element using its id\n",
    "print(\"One-hot vector batch: storage.batch['a']\", storage.batch[\"a\"])\n",
    "print(\"One-hot vector batch: storage.batch[['a', 'b', 'c', 'c', 'b', 'a']]\")\n",
    "print(storage.batch[[\"a\", \"b\", \"c\", \"c\", \"b\", \"a\"]])"
   ]
  },
  {
   "cell_type": "markdown",
   "metadata": {},
   "source": [
    "**Note that:**\n",
    "- we use strings as ids for the example, however we recommend to use integers.\n",
    "- FeaturesStorage can be instantiated from dict, np.ndarray, list, pandas.DataFrame, etc...\n",
    "- More in-depth examples and explanations can be found [here](./features_byID_example.ipynb)"
   ]
  },
  {
   "cell_type": "markdown",
   "metadata": {},
   "source": [
    "## Ready-to-use datasets\n",
    "A few well-known open source datasets are directly integrated and the package and can be downloaded in one line:\n",
    "- SwissMetro from Bierlaire et al (2001) [2]\n",
    "- ModeCanada from Koppleman et al. (1993) [1]\n",
    "- The Train dataset from Ben Akiva et al. (1993) [4]\n",
    "- The Heating & Electricity datasets from Kenneth Train [3]\n",
    "- The TaFeng dataset from Kaggle [5]\n",
    "\n",
    "If you feel like another open-source dataset should be included, reach out !"
   ]
  },
  {
   "cell_type": "code",
   "execution_count": null,
   "metadata": {},
   "outputs": [],
   "source": [
    "from choice_learn.datasets import load_swissmetro, load_modecanada, load_train, load_heating, load_electricity, load_tafeng\n",
    "\n",
    "canada_choice_dataset = load_modecanada()\n",
    "swissmetro_choice_dataset = load_swissmetro()"
   ]
  },
  {
   "cell_type": "markdown",
   "metadata": {},
   "source": [
    "The datasets can also be downloaded as dataframes:"
   ]
  },
  {
   "cell_type": "code",
   "execution_count": null,
   "metadata": {
    "keep_output": true
   },
   "outputs": [
    {
     "data": {
      "text/html": [
       "<div>\n",
       "<style scoped>\n",
       "    .dataframe tbody tr th:only-of-type {\n",
       "        vertical-align: middle;\n",
       "    }\n",
       "\n",
       "    .dataframe tbody tr th {\n",
       "        vertical-align: top;\n",
       "    }\n",
       "\n",
       "    .dataframe thead th {\n",
       "        text-align: right;\n",
       "    }\n",
       "</style>\n",
       "<table border=\"1\" class=\"dataframe\">\n",
       "  <thead>\n",
       "    <tr style=\"text-align: right;\">\n",
       "      <th></th>\n",
       "      <th>GROUP</th>\n",
       "      <th>SURVEY</th>\n",
       "      <th>SP</th>\n",
       "      <th>ID</th>\n",
       "      <th>PURPOSE</th>\n",
       "      <th>FIRST</th>\n",
       "      <th>TICKET</th>\n",
       "      <th>WHO</th>\n",
       "      <th>LUGGAGE</th>\n",
       "      <th>AGE</th>\n",
       "      <th>...</th>\n",
       "      <th>TRAIN_CO</th>\n",
       "      <th>TRAIN_HE</th>\n",
       "      <th>SM_TT</th>\n",
       "      <th>SM_CO</th>\n",
       "      <th>SM_HE</th>\n",
       "      <th>SM_SEATS</th>\n",
       "      <th>CAR_TT</th>\n",
       "      <th>CAR_CO</th>\n",
       "      <th>CHOICE</th>\n",
       "      <th>CAR_HE</th>\n",
       "    </tr>\n",
       "  </thead>\n",
       "  <tbody>\n",
       "    <tr>\n",
       "      <th>0</th>\n",
       "      <td>2.0</td>\n",
       "      <td>0.0</td>\n",
       "      <td>1.0</td>\n",
       "      <td>1.0</td>\n",
       "      <td>1.0</td>\n",
       "      <td>0.0</td>\n",
       "      <td>1.0</td>\n",
       "      <td>1.0</td>\n",
       "      <td>0.0</td>\n",
       "      <td>3.0</td>\n",
       "      <td>...</td>\n",
       "      <td>48.0</td>\n",
       "      <td>120.0</td>\n",
       "      <td>63.0</td>\n",
       "      <td>52.0</td>\n",
       "      <td>20.0</td>\n",
       "      <td>0.0</td>\n",
       "      <td>117.0</td>\n",
       "      <td>65.0</td>\n",
       "      <td>2.0</td>\n",
       "      <td>0.0</td>\n",
       "    </tr>\n",
       "    <tr>\n",
       "      <th>1</th>\n",
       "      <td>2.0</td>\n",
       "      <td>0.0</td>\n",
       "      <td>1.0</td>\n",
       "      <td>1.0</td>\n",
       "      <td>1.0</td>\n",
       "      <td>0.0</td>\n",
       "      <td>1.0</td>\n",
       "      <td>1.0</td>\n",
       "      <td>0.0</td>\n",
       "      <td>3.0</td>\n",
       "      <td>...</td>\n",
       "      <td>48.0</td>\n",
       "      <td>30.0</td>\n",
       "      <td>60.0</td>\n",
       "      <td>49.0</td>\n",
       "      <td>10.0</td>\n",
       "      <td>0.0</td>\n",
       "      <td>117.0</td>\n",
       "      <td>84.0</td>\n",
       "      <td>2.0</td>\n",
       "      <td>0.0</td>\n",
       "    </tr>\n",
       "    <tr>\n",
       "      <th>2</th>\n",
       "      <td>2.0</td>\n",
       "      <td>0.0</td>\n",
       "      <td>1.0</td>\n",
       "      <td>1.0</td>\n",
       "      <td>1.0</td>\n",
       "      <td>0.0</td>\n",
       "      <td>1.0</td>\n",
       "      <td>1.0</td>\n",
       "      <td>0.0</td>\n",
       "      <td>3.0</td>\n",
       "      <td>...</td>\n",
       "      <td>48.0</td>\n",
       "      <td>60.0</td>\n",
       "      <td>67.0</td>\n",
       "      <td>58.0</td>\n",
       "      <td>30.0</td>\n",
       "      <td>0.0</td>\n",
       "      <td>117.0</td>\n",
       "      <td>52.0</td>\n",
       "      <td>2.0</td>\n",
       "      <td>0.0</td>\n",
       "    </tr>\n",
       "    <tr>\n",
       "      <th>3</th>\n",
       "      <td>2.0</td>\n",
       "      <td>0.0</td>\n",
       "      <td>1.0</td>\n",
       "      <td>1.0</td>\n",
       "      <td>1.0</td>\n",
       "      <td>0.0</td>\n",
       "      <td>1.0</td>\n",
       "      <td>1.0</td>\n",
       "      <td>0.0</td>\n",
       "      <td>3.0</td>\n",
       "      <td>...</td>\n",
       "      <td>40.0</td>\n",
       "      <td>30.0</td>\n",
       "      <td>63.0</td>\n",
       "      <td>52.0</td>\n",
       "      <td>20.0</td>\n",
       "      <td>0.0</td>\n",
       "      <td>72.0</td>\n",
       "      <td>52.0</td>\n",
       "      <td>2.0</td>\n",
       "      <td>0.0</td>\n",
       "    </tr>\n",
       "    <tr>\n",
       "      <th>4</th>\n",
       "      <td>2.0</td>\n",
       "      <td>0.0</td>\n",
       "      <td>1.0</td>\n",
       "      <td>1.0</td>\n",
       "      <td>1.0</td>\n",
       "      <td>0.0</td>\n",
       "      <td>1.0</td>\n",
       "      <td>1.0</td>\n",
       "      <td>0.0</td>\n",
       "      <td>3.0</td>\n",
       "      <td>...</td>\n",
       "      <td>36.0</td>\n",
       "      <td>60.0</td>\n",
       "      <td>63.0</td>\n",
       "      <td>42.0</td>\n",
       "      <td>20.0</td>\n",
       "      <td>0.0</td>\n",
       "      <td>90.0</td>\n",
       "      <td>84.0</td>\n",
       "      <td>2.0</td>\n",
       "      <td>0.0</td>\n",
       "    </tr>\n",
       "  </tbody>\n",
       "</table>\n",
       "<p>5 rows × 29 columns</p>\n",
       "</div>"
      ],
      "text/plain": [
       "   GROUP  SURVEY   SP   ID  PURPOSE  FIRST  TICKET  WHO  LUGGAGE  AGE  ...  \\\n",
       "0    2.0     0.0  1.0  1.0      1.0    0.0     1.0  1.0      0.0  3.0  ...   \n",
       "1    2.0     0.0  1.0  1.0      1.0    0.0     1.0  1.0      0.0  3.0  ...   \n",
       "2    2.0     0.0  1.0  1.0      1.0    0.0     1.0  1.0      0.0  3.0  ...   \n",
       "3    2.0     0.0  1.0  1.0      1.0    0.0     1.0  1.0      0.0  3.0  ...   \n",
       "4    2.0     0.0  1.0  1.0      1.0    0.0     1.0  1.0      0.0  3.0  ...   \n",
       "\n",
       "   TRAIN_CO  TRAIN_HE  SM_TT  SM_CO  SM_HE  SM_SEATS  CAR_TT  CAR_CO  CHOICE  \\\n",
       "0      48.0     120.0   63.0   52.0   20.0       0.0   117.0    65.0     2.0   \n",
       "1      48.0      30.0   60.0   49.0   10.0       0.0   117.0    84.0     2.0   \n",
       "2      48.0      60.0   67.0   58.0   30.0       0.0   117.0    52.0     2.0   \n",
       "3      40.0      30.0   63.0   52.0   20.0       0.0    72.0    52.0     2.0   \n",
       "4      36.0      60.0   63.0   42.0   20.0       0.0    90.0    84.0     2.0   \n",
       "\n",
       "   CAR_HE  \n",
       "0     0.0  \n",
       "1     0.0  \n",
       "2     0.0  \n",
       "3     0.0  \n",
       "4     0.0  \n",
       "\n",
       "[5 rows x 29 columns]"
      ]
     },
     "execution_count": null,
     "metadata": {},
     "output_type": "execute_result"
    }
   ],
   "source": [
    "swissmetro_df = load_swissmetro(as_frame=True)\n",
    "swissmetro_df.head()"
   ]
  },
  {
   "cell_type": "markdown",
   "metadata": {},
   "source": [
    "### References\n",
    "[1] Koppelman et al. (1993), *Application and Interpretation of Nested Logit Models of Intercity Mode Choice*\\\n",
    "[2] Bierlaire, M., Axhausen, K. and Abay, G. (2001), *The Acceptance of Modal Innovation: The Case of SwissMetro*\\\n",
    "[3] Train, K.E. (2003) *Discrete Choice Methods with Simulation.* Cambridge University Press.\\\n",
    "[4] Ben-Akiva M.; Bolduc D.; Bradley M. (1993) *Estimation of Travel Choice Models with Randomly Distributed Values of Time*\\\n",
    "[5] https://www.kaggle.com/datasets/chiranjivdas09/ta-feng-grocery-dataset"
   ]
<<<<<<< HEAD
=======
  },
  {
   "cell_type": "code",
   "execution_count": null,
   "metadata": {},
   "outputs": [],
   "source": []
>>>>>>> 8864d444
  }
 ],
 "metadata": {
  "kernelspec": {
   "display_name": "Python 3 (ipykernel)",
   "language": "python",
   "name": "python3"
  },
  "language_info": {
   "codemirror_mode": {
    "name": "ipython",
    "version": 3
   },
   "file_extension": ".py",
   "mimetype": "text/x-python",
   "name": "python",
   "nbconvert_exporter": "python",
   "pygments_lexer": "ipython3",
   "version": "3.11.4"
  }
 },
 "nbformat": 4,
 "nbformat_minor": 4
}<|MERGE_RESOLUTION|>--- conflicted
+++ resolved
@@ -1377,16 +1377,6 @@
     "[4] Ben-Akiva M.; Bolduc D.; Bradley M. (1993) *Estimation of Travel Choice Models with Randomly Distributed Values of Time*\\\n",
     "[5] https://www.kaggle.com/datasets/chiranjivdas09/ta-feng-grocery-dataset"
    ]
-<<<<<<< HEAD
-=======
-  },
-  {
-   "cell_type": "code",
-   "execution_count": null,
-   "metadata": {},
-   "outputs": [],
-   "source": []
->>>>>>> 8864d444
   }
  ],
  "metadata": {
