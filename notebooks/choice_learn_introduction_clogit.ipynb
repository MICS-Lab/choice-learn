--- conflicted
+++ resolved
@@ -455,8 +455,6 @@
    ]
   },
   {
-<<<<<<< HEAD
-=======
    "cell_type": "markdown",
    "metadata": {},
    "source": [
@@ -520,7 +518,6 @@
    ]
   },
   {
->>>>>>> fb4e1ba2
    "cell_type": "code",
    "execution_count": null,
    "metadata": {},
