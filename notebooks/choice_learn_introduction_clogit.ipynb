--- conflicted
+++ resolved
@@ -147,11 +147,7 @@
     "from choice_learn.models import ConditionalMNL\n",
     "\n",
     "# Initialization of the model\n",
-<<<<<<< HEAD
     "model = ConditionalMNL()\n",
-=======
-    "model = ConditionalMNL(epochs=1000)\n",
->>>>>>> d5c86106
     "\n",
     "# Creation of the different weights:\n",
     "\n",
@@ -472,11 +468,7 @@
     " \"intercept\": \"item\"}\n",
     "\n",
     "# Instantiation of the model\n",
-<<<<<<< HEAD
     "cmnl = ConditionalMNL(coefficients=coefficients, epochs=1000)"
-=======
-    "cmnl = ConditionalMNL(parameters=params)"
->>>>>>> d5c86106
    ]
   },
   {
@@ -509,11 +501,7 @@
      "output_type": "stream",
      "text": [
       "Using L-BFGS optimizer, setting up .fit() function\n",
-<<<<<<< HEAD
       "'Ground Truth' Negative LogLikelihood: tf.Tensor(1874.3427, shape=(), dtype=float32)\n"
-=======
-      "'Ground Truth' Negative LogLikelihood: tf.Tensor(4463.421, shape=(), dtype=float32)\n"
->>>>>>> d5c86106
      ]
     }
    ],
@@ -627,7 +615,6 @@
     {
      "data": {
       "text/plain": [
-<<<<<<< HEAD
        "[<tf.Variable 'income_w_0:0' shape=(1, 3) dtype=float32, numpy=array([[-0.08402906, -0.02359901, -0.03233592]], dtype=float32)>,\n",
        " <tf.Variable 'cost_w_1:0' shape=(1, 1) dtype=float32, numpy=array([[-0.05140896]], dtype=float32)>,\n",
        " <tf.Variable 'freq_w_2:0' shape=(1, 1) dtype=float32, numpy=array([[0.09645308]], dtype=float32)>,\n",
@@ -636,16 +623,6 @@
        " array([[ 0.05871329, -0.00726112, -0.00368666, -0.00105637]],\n",
        "       dtype=float32)>,\n",
        " <tf.Variable 'intercept_w_5:0' shape=(1, 3) dtype=float32, numpy=array([[-1.6874433 , -0.39637026,  1.1344589 ]], dtype=float32)>]"
-=======
-       "[<tf.Variable 'income:0' shape=(1, 3) dtype=float32, numpy=array([[-0.08403157, -0.02359643, -0.03233834]], dtype=float32)>,\n",
-       " <tf.Variable 'cost:0' shape=(1, 1) dtype=float32, numpy=array([[-0.05141133]], dtype=float32)>,\n",
-       " <tf.Variable 'freq:0' shape=(1, 1) dtype=float32, numpy=array([[0.09645068]], dtype=float32)>,\n",
-       " <tf.Variable 'ovt:0' shape=(1, 1) dtype=float32, numpy=array([[-0.04099372]], dtype=float32)>,\n",
-       " <tf.Variable 'ivt:0' shape=(1, 4) dtype=float32, numpy=\n",
-       " array([[ 0.05871084, -0.00726357, -0.00368416, -0.00105866]],\n",
-       "       dtype=float32)>,\n",
-       " <tf.Variable 'intercept:0' shape=(1, 3) dtype=float32, numpy=array([[-1.6874387 , -0.39639953,  1.1344572 ]], dtype=float32)>]"
->>>>>>> d5c86106
       ]
      },
      "execution_count": null,
@@ -709,11 +686,7 @@
     " \"intercept\": \"item\"}\n",
     "\n",
     "# Instantiation of the model\n",
-<<<<<<< HEAD
     "cmnl = ConditionalMNL(coefficients=coefficients, optimizer=\"lbfgs\", epochs=1000)"
-=======
-    "cmnl = ConditionalMNL(parameters=params)"
->>>>>>> d5c86106
    ]
   },
   {
@@ -740,12 +713,8 @@
    ],
    "source": [
     "history = cmnl.fit(dataset)\n",
-<<<<<<< HEAD
     "for weight in cmnl.trainable_weights:\n",
     "    print(weight)"
-=======
-    "print(cmnl.trainable_weights)"
->>>>>>> d5c86106
    ]
   },
   {
@@ -777,7 +746,6 @@
     "# Initialization of the model\n",
     "swiss_model = ConditionalMNL(optimizer=\"lbfgs\", epochs=10000)\n",
     "\n",
-<<<<<<< HEAD
     "swiss_model.add_coefficients(feature_name=\"intercept\", items_indexes=[0, 1])\n",
     "swiss_model.add_shared_coefficient(feature_name=\"travel_time\",\n",
     "                                   items_indexes=[0, 1],\n",
@@ -804,18 +772,6 @@
     "swiss_model.add_coefficients(feature_name=\"multiple_luggage_piece\",\n",
     "                             items_indexes=[2],\n",
     "                             coefficient_name=\"beta_luggage>1\")"
-=======
-    "swiss_model.add_coefficients(coefficient_name=\"beta_inter\", feature_name=\"intercept\", items_indexes=[0, 1])\n",
-    "swiss_model.add_shared_coefficient(coefficient_name=\"beta_tt_transit\", feature_name=\"travel_time\", items_indexes=[0, 1])\n",
-    "swiss_model.add_coefficients(coefficient_name=\"beta_tt_car\", feature_name=\"travel_time\", items_indexes=[2])\n",
-    "swiss_model.add_coefficients(coefficient_name=\"beta_tc\", feature_name=\"cost\", items_indexes=[0, 1, 2])\n",
-    "swiss_model.add_coefficients(coefficient_name=\"beta_hw\", feature_name=\"headway\", items_indexes=[0, 1])\n",
-    "swiss_model.add_coefficients(coefficient_name=\"beta_seat\", feature_name=\"seats\", items_indexes=[1])\n",
-    "swiss_model.add_shared_coefficient(coefficient_name=\"beta_survey\", feature_name=\"train_survey\", items_indexes=[0, 1])\n",
-    "swiss_model.add_coefficients(coefficient_name=\"beta_first_class\", feature_name=\"regular_class\", items_indexes=[0])\n",
-    "swiss_model.add_coefficients(coefficient_name=\"beta_luggage=1\", feature_name=\"single_luggage_piece\", items_indexes=[2])\n",
-    "swiss_model.add_coefficients(coefficient_name=\"beta_luggage>1\", feature_name=\"multiple_luggage_piece\", items_indexes=[2])"
->>>>>>> d5c86106
    ]
   },
   {
