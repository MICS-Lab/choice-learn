--- conflicted
+++ resolved
@@ -37,12 +37,8 @@
   - mdx_math
 
 plugins:
-<<<<<<< HEAD
-  - mkdocstrings
-  - search
-extra_javascript:
+- extra_javascript:
   - https://cdnjs.cloudflare.com/ajax/libs/mathjax/2.7.4/MathJax.js?config=TeX-AMS-MML_HTMLorMML
-=======
 - mkdocstrings:
     handlers:
       python:
@@ -54,7 +50,6 @@
 - nbconvert:
       input_dir: notebooks
       output_dir: notebooks
->>>>>>> fb4e1ba2
 
 nav:
   - HomePage: index.md
